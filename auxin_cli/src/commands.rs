// Copyright (c) 2021 MobileCoin Inc.
// Copyright (c) 2021 Emily Cultip

//Internal dependencies

use auxin::{
	address::{AuxinAddress, E164},
	generate_timestamp,
	groups::GroupId,
	message::{MessageContent, MessageIn, MessageOut},
	profile::ProfileConfig,
	state::{PeerProfile, PeerStore},
	ProfileRetrievalError, ReceiveError, Result,
};
use uuid::Uuid;

//External dependencies

use crate::net::AuxinTungsteniteConnection;
use auxin_protos::AttachmentPointer;

use crate::{initiate_attachment_downloads, AttachmentPipelineError, ATTACHMENT_TIMEOUT_DURATION};

//External dependencies
use log::debug;

use rand::rngs::OsRng;
use serde_json::json;

use std::{convert::TryFrom, path::PathBuf};
use structopt::StructOpt;

use serde::{Deserialize, Serialize};

pub const AUTHOR_STR: &str = "Forest Contact team";
pub const VERSION_STR: &str = env!("CARGO_PKG_VERSION");

pub const JSONRPC_VER: &str = "2.0";

/// Command-line interface wrapper around Auxin, a developer (and bot) friendly wrapper around the Signal protocol.
#[derive(StructOpt, Debug, Clone)]
#[structopt(name = "auxin-cli", about = "Developer (and bot) friendly wrapper around the Signal protocol.", author = AUTHOR_STR, version = VERSION_STR)]
pub struct AppArgs {
	/// Select a user id (phone number in  E164 format, for example +12345678910. UUID support is planned) from which to use auxin-cli.
	#[structopt(short, long)]
	pub user: String,

	/// Specifies which directory auxin_cli will store and retrieve
	/// stateful configuration data in, using <DIRECTORY> to select
	/// a directory. Defaults to \"./state\"
	#[structopt(short, long, default_value = "state")]
	pub config: String,

	#[structopt(short, long)]
	pub no_read_receipt: bool,

	/// Controls which directory to save downloaded attachments to as files.
	/// Defaults to \"./downloads\"
	#[structopt(
		long = "download-path",
		default_value = "downloads",
		parse(from_os_str)
	)]
	pub download_path: PathBuf,

	#[structopt(subcommand)]
	pub command: AuxinCommand,
}

#[derive(StructOpt, Serialize, Deserialize, Debug, Clone)]
#[structopt(rename_all = "camel_case")]
#[serde(rename_all = "camelCase")]
pub enum AuxinCommand {
	/// Sends a message to the given address.
	Send(SendCommand),

	/// Uploads an attachment to Signal's CDN, and then prints the generated attachment pointer serialized to json.
	/// This can be used with Send --prepared-attachments later.
	Upload(UploadCommand),

	/// Polls Signal's Web API for new messages sent to your user account. Prints them to stdout.
	Receive(ReceiveCommand),

	/// Attempts to get a payment address for the user with the specified phone number or UUID.
	GetPayAddress(GetPayAddrCommand),

	/// A simple echo server for demonstration purposes. Loops until killed.
	Echoserver,

	/// Launch auxin as a json-rpc 2.0 daemon. Loops until killed or until method "exit" is called.
	JsonRPC,

	/// Update one or more fields on your user profile via Signal's web API.
	SetProfile(SetProfileCommand),

	/// Retrieve Signal service profile information about a peer
	GetProfile(GetProfileCommand),

	/// Download the specified Signal-protocol attachment pointer
	Download(DownloadAttachmentCommand),

	/// Retrieve a UUID corresponding to the provided phone number.
	GetUuid(GetUuidCommand),
}

#[derive(StructOpt, Serialize, Deserialize, Debug, Clone)]
pub struct SendCommand {
	/// Sets the destination for our message (as E164-format phone number, user UUID, or group ID encoded as base-64).
	pub destination: String,

	/// Add one or more attachments to this message, passed in as a file path to pull from.
	#[serde(default)]
	#[structopt(short, long, parse(from_os_str))]
	pub attachments: Option<Vec<PathBuf>>,

	/// Add one or more attachments to this message, passed in as a pre-generated \"AttachmentPointer\"
	/// Signal Service protocol buffer struct, serialized to json."
	#[structopt(long = "prepared-attachments")]
	#[serde(default)]
	pub prepared_attachments: Option<Vec<String>>,

	/// Adds a text message to the SignalProtocol message we are sending..
	#[structopt(short, long)]
	#[serde(default)]
	pub message: Option<String>,

	/// Used to pass a \"Content\" protocol buffer struct from signalservice.proto, serialized as a json string.
	#[structopt(short, long)]
	#[serde(default)]
	pub content: Option<String>,

	/// Used to specify that this is a group message and the \"destination\" argument should be parsed accordingly.
	#[structopt(short, long)]
	#[serde(default)]
	pub group: bool,

	/// Generate a Signal Service \"Content\" structure without actually sending it.
	/// Useful for testing the -c / --content option.
	#[structopt(short, long)]
	#[serde(default)]
	pub simulate: bool,

	/// Sets a flag so this message ends / resets your session with this peer.
	///
	/// Sets the END_SESSION flag (defined on line 109 of signalservice.proto) on this message,
	/// which means this message will reset your session.
	/// This is the code-path which will cause a "Secure session reset" line to appear
	/// inside a standard graphical Signal client.
	#[structopt(short, long = "end-session")]
	#[serde(default)]
	pub end_session: bool,
}

#[derive(StructOpt, Serialize, Deserialize, Debug, Clone)]
pub struct GetUuidCommand {
	/// Which phone number / username are we getting the UUID for?
	pub peer: E164,
}

#[derive(StructOpt, Serialize, Deserialize, Debug, Clone)]
pub struct UploadCommand {
	/// The path for the file (or files) to upload.
	#[structopt(short, long = "file-path", parse(from_os_str))]
	#[serde(default)]
	pub file_path: Vec<PathBuf>,
}

#[derive(StructOpt, Serialize, Deserialize, Debug, Clone)]
pub struct ReceiveCommand {
	/// Skip actually downloading attachment, and instead print AttachmentPointer structures which can be used later.
	#[structopt(short, long = "no-download")]
	#[serde(default)]
	pub no_download: bool,
}

#[derive(StructOpt, Serialize, Deserialize, Debug, Clone)]
pub struct GetPayAddrCommand {
	/// Sets the address identifying the peer whose payment address we are retrieving.
	pub peer_name: String,
}

#[derive(StructOpt, Serialize, Deserialize, Debug, Clone)]
pub struct GetProfileCommand {
	/// Sets the address identifying the peer whose payment address we are retrieving.
	pub peer_name: String,
}

#[derive(StructOpt, Serialize, Deserialize, Debug, Clone)]
pub struct SetProfileCommand {
	/// Sets the address identifying the peer whose payment address we are retrieving.
	/// Pass as a string on the command line, or as a json object in jsonrpc.
	#[serde(flatten)]
	pub profile_fields: serde_json::Value,
}

#[derive(StructOpt, Serialize, Deserialize, Debug, Clone)]
pub struct DownloadAttachmentCommand {
	/// Specifies a list of attachments to download.
	/// Pass as a string on the command line, or as a json object in jsonrpc.
	#[serde(flatten)]
	pub attachments: Vec<serde_json::Value>,
}

#[derive(Debug)]
// Errors received when attempting to send a Signal message to another user.
pub enum SendCommandError {
	//Propagated through from app,send_message()
	SendError(auxin::SendMessageError),
	SendGroupError(auxin::SendGroupError),
	AttachmentUploadError(auxin::attachment::upload::AttachmentUploadError),
	AttachmentEncryptError(auxin::attachment::upload::AttachmentEncryptError),
	AttachmentFileReadError(std::io::Error),
	SimulateErr(String),
	BadDestination(String, String),
}

impl std::fmt::Display for SendCommandError {
	fn fmt(&self, f: &mut std::fmt::Formatter) -> std::fmt::Result {
		match &self {
			SendCommandError::SendError(e) => write!(f, "Error encountered in app.send_message(): {:?}", e),
			SendCommandError::SendGroupError(e) => write!(f, "Error encountered in app.send_group_message(): {:?}", e),
			SendCommandError::AttachmentUploadError(e) => write!(f, "Attempt to upload an attachment while sending a message failed with error: {:?}", e),
			SendCommandError::AttachmentEncryptError(e) => write!(f, "Attempt to upload an attachment while sending a message failed with error: {:?}", e),
			SendCommandError::AttachmentFileReadError(e) => write!(f, "Tried to load a file to upload as an attachment (to send on a message), but an error was encountered while opening the file: {:?}", e),
			SendCommandError::SimulateErr(e) => write!(f, "Serializing a Signal message content to a json structure for the --simulate argument failed: {:?}", e),
			SendCommandError::BadDestination(dest, e) => write!(f, "The destination provided, {}, isn't a UUID, phone number, or group ID. Error was: {}", dest, e),
		}
	}
}
impl std::error::Error for SendCommandError {}
// Just a bit of boilerplate
impl From<auxin::SendMessageError> for SendCommandError {
	fn from(val: auxin::SendMessageError) -> Self {
		SendCommandError::SendError(val)
	}
}
impl From<auxin::attachment::upload::AttachmentUploadError> for SendCommandError {
	fn from(val: auxin::attachment::upload::AttachmentUploadError) -> Self {
		SendCommandError::AttachmentUploadError(val)
	}
}
impl From<auxin::attachment::upload::AttachmentEncryptError> for SendCommandError {
	fn from(val: auxin::attachment::upload::AttachmentEncryptError) -> Self {
		SendCommandError::AttachmentEncryptError(val)
	}
}
impl From<auxin::SendGroupError> for SendCommandError {
	fn from(val: auxin::SendGroupError) -> Self {
		SendCommandError::SendGroupError(val)
	}
}

#[derive(Serialize, Deserialize, Debug, Clone)]
pub struct SendOutput {
	pub timestamp: u64,
	pub simulate_output: Option<String>,
}

#[derive(Serialize, Deserialize, Debug, Clone)]
pub struct JsonRpcRequest {
	/// he version of the JSON-RPC protocol. MUST be exactly "2.0".
	pub jsonrpc: String,
	/// An identifier used to track this request, so that when we give the JsonRPC client the result in return it should be possible
	/// to correlate this request to that response.
	/// A Request object without an "id" is a "Notification." Notification objects do not need to receive a response.
	pub id: Option<serde_json::Value>,
	/// A string containing the name of the method to be called.
	/// In our case, this needs to be "send", "upload", "get-pay-address",  or "receive".
	pub method: String,
	/// The arguments to our command. These are the same as the command-line arguments passed to the command corresponding to the "method" field on this struct.
	pub params: serde_json::Value,
}
/// Serde_json will generate a "field=null" when serializing a field=None sort of situation, rather than just leaving it out.
/// To send a notification, it must be serialized a little differently.
#[derive(Serialize, Deserialize, Debug, Clone)]
pub struct JsonRpcNotification {
	/// he version of the JSON-RPC protocol. MUST be exactly "2.0".
	pub jsonrpc: String,
	/// A string containing the name of the method to be called.
	/// In our case, this needs to be "send", "upload", "get-pay-address",  or "receive".
	pub method: String,
	/// The arguments to our command. These are the same as the command-line arguments passed to the command corresponding to the "method" field on this struct.
	pub params: serde_json::Value,
}

#[derive(Serialize, Deserialize, Debug, Clone)]
pub struct JsonRpcError {
	/// The type of error that occurred.
	pub code: i32,

	/// A short description of the error.
	pub message: String,

	/// A more detailed, possibly-structured description of the error.
	pub data: Option<serde_json::Value>,
}

#[derive(Serialize, Deserialize, Debug, Clone)]
pub struct JsonRpcGoodResponse {
	/// The version of the JSON-RPC protocol. MUST be exactly "2.0".
	pub jsonrpc: String,
	/// The output of the command invoked on Auxin.
	pub result: serde_json::Value,
	/// The id, which needs to be equal to the id parameter passed with the command.
	pub id: Option<serde_json::Value>,
}

#[derive(Serialize, Deserialize, Debug, Clone)]
pub struct JsonRpcErrorResponse {
	/// The version of the JSON-RPC protocol. MUST be exactly "2.0".
	pub jsonrpc: String,
	/// The output of the command invoked on Auxin.
	pub error: JsonRpcError,
	/// The id, which needs to be equal to the id parameter passed with the command.
	pub id: Option<serde_json::Value>,
}

pub enum JsonRpcResponse {
	Ok(JsonRpcGoodResponse),
	Err(JsonRpcErrorResponse),
}

impl From<ReceiveError> for JsonRpcErrorResponse {
	fn from(err_in: ReceiveError) -> Self {
		let resulting_err = match err_in {
			ReceiveError::NetSpecific(e) => JsonRpcError {
				code: -32001,
				message: String::from("Network Error"),
				data: Some(serde_json::Value::String(e)),
			},
			ReceiveError::SendErr(e) => JsonRpcError {
				code: -32002,
				message: String::from("Message Acknowledgement Error"),
				data: Some(serde_json::Value::String(e)),
			},
			ReceiveError::InError(e) => JsonRpcError {
				code: -32003,
				message: String::from("Incoming Message Decoding Error"),
				data: Some(serde_json::Value::String(format!("{:?}", e))),
			},
			ReceiveError::HandlerError(e) => JsonRpcError {
				code: -32004,
				message: String::from("Signal Envelope Handler Error"),
				data: Some(serde_json::Value::String(format!("{:?}", e))),
			},
			ReceiveError::StoreStateError(e) => JsonRpcError {
				code: -32005,
				message: String::from("Session-state Error"),
				data: Some(serde_json::Value::String(e)),
			},
			ReceiveError::ReconnectErr(e) => JsonRpcError {
				code: -32006,
				message: String::from("Unable To Reconnect"),
				data: Some(serde_json::Value::String(e)),
			},
			ReceiveError::AttachmentErr(e) => JsonRpcError {
				code: -32007,
				message: String::from("Attachment Error"),
				data: Some(serde_json::Value::String(e)),
			},
			ReceiveError::DeserializeErr(e) => JsonRpcError {
				code: -32008,
				message: String::from("Incoming Message Could Not Be Deserialized"),
				data: Some(serde_json::Value::String(e)),
			},
			ReceiveError::UnknownWebsocketTy => JsonRpcError {
				code: -32009,
				message: String::from("Invalid Websocket Message Type"),
				data: None,
			},
		};
		JsonRpcErrorResponse {
			jsonrpc: JSONRPC_VER.to_string(),
			error: resulting_err,
			id: None,
		}
	}
}

impl From<ProfileRetrievalError> for JsonRpcErrorResponse {
	fn from(err_in: ProfileRetrievalError) -> Self {
		let resulting_err = match err_in {
			ProfileRetrievalError::NoProfileKey(peer) => JsonRpcError {
				code: -32032,
				message: String::from("No Profile Key"),
				data: Some(json!({
					"description": "Attempted to retrieve a profile for a peer whose profile key we do not have.",
					"peer": serde_json::to_value(&peer).unwrap(),
				})),
			},
			ProfileRetrievalError::NoPeer(tried_peer) => JsonRpcError {
				code: -32033,
				message: String::from("No Peer"),
				data: Some(json!({
					"description": format!("Tried to get peer profile for {:?} but this peer is unknown to us.", &tried_peer),
					"peer": serde_json::to_value(&tried_peer).unwrap(),
				})),
			},
			ProfileRetrievalError::EncodingError(peer, msg) => JsonRpcError {
				code: -32034,
				message: String::from("Encoding Error"),
				data: Some(json!({
					"description": format!("Encoding issue while trying to retrieve profile for {}", &peer),
					"peer": serde_json::to_value(&peer).unwrap(),
					"sourceErr": msg,
				})),
			},
			ProfileRetrievalError::DecodingError(peer, msg) => JsonRpcError {
				code: -32035,
				message: String::from("Decoding Error"),
				data: Some(json!({
					"description": format!("Decoding issue while trying to retrieve profile for {}", &peer),
					"peer": serde_json::to_value(&peer).unwrap(),
					"sourceErr": msg,
				})),
			},
			ProfileRetrievalError::DecryptingError(peer, msg) => JsonRpcError {
				code: -32036,
				message: String::from("Decrypting Error"),
				data: Some(json!({
					"description": format!("Decrypting issue while trying to retrieve profile for {}", &peer),
					"peer": serde_json::to_value(&peer).unwrap(),
					"sourceErr": msg,
				})),
			},
			ProfileRetrievalError::UnidentifiedAccess(peer, msg) => JsonRpcError {
				code: -32037,
				message: String::from("Unidentified Access Error"),
				data: Some(json!({
					"description": format!("Problem with unidentified access while trying to retrieve profile for {}", &peer),
					"peer": serde_json::to_value(&peer).unwrap(),
					"sourceErr": msg,
				})),
			},
			ProfileRetrievalError::NoUuid(peer, msg) => JsonRpcError {
				code: -32038,
				message: String::from("No UUID"),
				data: Some(json!({
					"description": format!("We do not have (and cannot get) the UUID for {}", &peer),
					"peer": serde_json::to_value(&peer).unwrap(),
					"sourceErr": msg,
				})),
			},
			ProfileRetrievalError::ErrPeer(peer, msg) => JsonRpcError {
				code: -32039,
				message: String::from("Unable to save peer"),
				data: Some(json!({
					"description": format!("Could not save cached peer information {}", &peer),
					"peer": serde_json::to_value(&peer).unwrap(),
					"sourceErr": msg,
				})),
			},
		};
		JsonRpcErrorResponse {
			jsonrpc: JSONRPC_VER.to_string(),
			error: resulting_err,
			id: None,
		}
	}
}

#[allow(clippy::ptr_arg)]
// TODO(Diana): download_path should be a &Path, but API.
pub async fn process_jsonrpc_input(
	input: &str,
	app: &mut crate::app::App,
	download_path: &PathBuf,
) -> Vec<JsonRpcResponse> {
	fn err(e: JsonRpcErrorResponse) -> Vec<JsonRpcResponse> {
		vec![JsonRpcResponse::Err(e)]
	}
	// Initial parsing pass, get a json value so we can see if it's an object (single command) or an array (batch)
	let command_or_commands: serde_json::Value = match serde_json::from_str(input) {
		Ok(val) => val,
		Err(e) => {
			return err(JsonRpcErrorResponse {
				jsonrpc: JSONRPC_VER.to_string(),
				error: JsonRpcError {
					code: -32700,
					message: String::from("Invalid JSON was received by the server."),
					data: Some(serde_json::Value::String(format!("{:?}", e))),
				},
				// An error should have an ID field of Null rather than just having no ID field.
				id: Some(serde_json::Value::Null),
			});
		}
	};

	let mut requests: Vec<JsonRpcRequest> = Vec::default();
	// If this is a batch request / array of requests, iterate through values in the array and put them to our list.
	if let serde_json::Value::Array(arr) = &command_or_commands {
		for val in arr {
			let request: JsonRpcRequest = match serde_json::from_value(val.clone()) {
				Ok(val) => val,
				Err(e) => {
					return err(JsonRpcErrorResponse {
						jsonrpc: JSONRPC_VER.to_string(),
						error: JsonRpcError {
							code: -32600,
							message: String::from("The JSON sent is not a valid Request object."),
							data: Some(serde_json::Value::String(format!("{:?}", e))),
						},
						// An error should have an ID field of Null rather than just having no ID field.
						id: Some(serde_json::Value::Null),
					});
				}
			};

			requests.push(request);
		}
	}
	// Otherwise, just decode a single command object
	else {
		let request: JsonRpcRequest = match serde_json::from_value(command_or_commands) {
			Ok(val) => val,
			Err(e) => {
				return err(JsonRpcErrorResponse {
					jsonrpc: JSONRPC_VER.to_string(),
					error: JsonRpcError {
						code: -32600,
						message: String::from("The JSON sent is not a valid Request object."),
						data: Some(serde_json::Value::String(format!("{:?}", e))),
					},
					// An error should have an ID field of Null rather than just having no ID field.
					id: Some(serde_json::Value::Null),
				});
			}
		};
		requests.push(request);
	}

	let mut output = Vec::default();

	// We should now have one or more valid JsonRPC commands. Let's see if any of them match our method.
	for req in requests {
		let lowercase = req.method.to_ascii_lowercase();
		let method_str = lowercase.as_str();
		let response = match method_str {
			"send" => {
				match serde_json::from_value::<SendCommand>(req.params) {
					// Is this a valid parameter?
					Ok(val) => {
						// Actually do send behavior.
						let send_result = handle_send_command(val, app).await;
						match send_result {
							Ok(send_output) => JsonRpcResponse::Ok(JsonRpcGoodResponse {
								jsonrpc: JSONRPC_VER.to_string(),
								// send_output shouldn't be possible to error while encoding to json.
								result: serde_json::to_value(send_output).unwrap(),
								id: req.id.clone(),
							}),
							Err(e) => JsonRpcResponse::Err(JsonRpcErrorResponse {
								jsonrpc: JSONRPC_VER.to_string(),
								error: JsonRpcError {
									code: -32000,
									message: String::from("Error encountered while sending message."),
									data: Some(serde_json::Value::String(format!("{:?}", e))),
								},
								id: req.id.clone(),
							}),
						}
					},
					// Could not decode params
					Err(e) => JsonRpcResponse::Err(JsonRpcErrorResponse {
						jsonrpc: JSONRPC_VER.to_string(),
						error: JsonRpcError {
							code: -32602,
							message: String::from("Invalid method parameter(s) for \"send\"."),
							data: Some(serde_json::Value::String(format!("{:?}", e))),
						},
						id: req.id.clone(),
					}),
				}
			},
			"upload" => {
				match serde_json::from_value::<UploadCommand>(req.params) {
					// Is this a valid parameter?
					Ok(val) => {
						// Actually do send behavior.
						let upload_output = handle_upload_command(val, app).await;
						match upload_output {
							Ok(attachment_pointers) => JsonRpcResponse::Ok(JsonRpcGoodResponse {
								jsonrpc: JSONRPC_VER.to_string(),
								// send_output shouldn't be possible to error while encoding to json.
								result: serde_json::to_value(attachment_pointers).unwrap(),
								id: req.id.clone(),
							}),
							Err(e) => JsonRpcResponse::Err(JsonRpcErrorResponse {
								jsonrpc: JSONRPC_VER.to_string(),
								error: JsonRpcError {
									code: -32000,
									message: String::from("Error encountered while attempting to upload files."),
									data: Some(serde_json::Value::String(format!("{:?}", e))),
								},
								id: req.id.clone(),
							}),
						}
					},
					// Could not decode params
					Err(e) => JsonRpcResponse::Err(JsonRpcErrorResponse {
						jsonrpc: JSONRPC_VER.to_string(),
						error: JsonRpcError {
							code: -32602,
							message: String::from("Invalid method parameter(s) for \"upload\"."),
							data: Some(serde_json::Value::String(format!("{:?}", e))),
						},
						id: req.id.clone(),
					}),
				}
			},
			"receive" => {
				let params = if req.params.is_null() {
					std::result::Result::Ok(ReceiveCommand{ no_download: false })
				} else {
					serde_json::from_value::<ReceiveCommand>(req.params)
				};
				match params {
					// Is this a valid parameter?
					Ok(val) => {
						// Actually do send behavior.
						let receive_output = handle_receive_command(val, download_path, app).await;
						match receive_output {
							Ok(messages) => JsonRpcResponse::Ok(JsonRpcGoodResponse {
								jsonrpc: JSONRPC_VER.to_string(),
								// receive output shouldn't be possible to error while encoding to json.
								result: serde_json::to_value(messages).unwrap(),
								id: req.id.clone(),
							}),
							Err(e) => JsonRpcResponse::Err(JsonRpcErrorResponse {
								jsonrpc: JSONRPC_VER.to_string(),
								error: JsonRpcError {
									code: -32000,
									message: String::from("Error encountered while attempting to receive messages."),
									data: Some(serde_json::Value::String(format!("{:?}", e))),
								},
								id: req.id.clone(),
							}),
						}
					},
					// Could not decode params
					Err(e) => JsonRpcResponse::Err(JsonRpcErrorResponse {
						jsonrpc: JSONRPC_VER.to_string(),
						error: JsonRpcError {
							code: -32602,
							message: String::from("Invalid method parameter(s) for \"receive\"."),
							data: Some(serde_json::Value::String(format!("{:?}", e))),
						},
						id: req.id.clone(),
					}),
				}
			},
			"get-pay-address" | "getpayaddress" => {
				match serde_json::from_value::<GetPayAddrCommand>(req.params) {
					// Is this a valid parameter?
					Ok(val) => {
						//Turn peer name into auxin address.
						match AuxinAddress::try_from(val.peer_name.as_str()) {
							Ok(peer) => {
								//Retrieve payment
								match  app.retrieve_payment_address(&peer).await {
									Ok(pay_addr_output) => JsonRpcResponse::Ok(JsonRpcGoodResponse {
										jsonrpc: JSONRPC_VER.to_string(),
										// send_output shouldn't be possible to error while encoding to json.
										result: serde_json::to_value(pay_addr_output).unwrap(),
										id: req.id.clone(),
									}),
									Err(e) => JsonRpcResponse::Err(JsonRpcErrorResponse {
										jsonrpc: JSONRPC_VER.to_string(),
										error: JsonRpcError {
											code: -32000,
											message: String::from("Error encountered while retrieving a payment address."),
											data: Some(serde_json::Value::String(format!("{:?}", e))),
										},
										id: req.id.clone(),
									}),
								}
							},
							Err(e) => JsonRpcResponse::Err(JsonRpcErrorResponse {
								jsonrpc: JSONRPC_VER.to_string(),
								error: JsonRpcError {
									code: -32000,
									message: String::from("Peer address to retrieve payment for was invalid."),
									data: Some(serde_json::Value::String(format!("{:?}", e))),
								},
								id: req.id.clone(),
							}),
						}
					},
					// Could not decode params
					Err(e) => JsonRpcResponse::Err(JsonRpcErrorResponse {
						jsonrpc: JSONRPC_VER.to_string(),
						error: JsonRpcError {
							code: -32602,
							message: String::from("Invalid method parameter(s) for \"get-pay-address\"."),
							data: Some(serde_json::Value::String(format!("{:?}", e))),
						},
						id: req.id.clone(),
					}),
				}
			},
			"set-profile" | "setprofile" => {
				match serde_json::from_value::<SetProfileCommand>(req.params) {
					// Is this a valid parameter?
					Ok(cmd) => {
						match handle_set_profile_command(cmd, app).await {
							Ok(response) => JsonRpcResponse::Ok(JsonRpcGoodResponse {
								jsonrpc: JSONRPC_VER.to_string(),
								// send_output shouldn't be possible to error while encoding to json.
								result: serde_json::to_value(response).unwrap(),
								id: req.id.clone(),
							}),
							Err(e) => JsonRpcResponse::Err(JsonRpcErrorResponse {
								jsonrpc: JSONRPC_VER.to_string(),
								error: JsonRpcError {
									code: -32099,
									message: String::from("Couldn't set profile."),
									data: Some(serde_json::Value::String(format!("{:?}", e))),
								},
								id: req.id.clone(),
							}),
						}
					},
					// Could not decode params
					Err(e) => JsonRpcResponse::Err(JsonRpcErrorResponse {
						jsonrpc: JSONRPC_VER.to_string(),
						error: JsonRpcError {
							code: -32602,
							message: String::from("Invalid method parameter(s) for \"set-profile\"."),
							data: Some(serde_json::Value::String(format!("{:?}", e))),
						},
						id: req.id.clone(),
					}),
				}
			},
			"get-profile" | "getprofile" => {
				match serde_json::from_value::<GetProfileCommand>(req.params) {
					// Is this a valid parameter?
					Ok(cmd) => {
						match handle_get_profile_command(cmd, app).await {
							Ok(profile) => JsonRpcResponse::Ok(JsonRpcGoodResponse {
								jsonrpc: JSONRPC_VER.to_string(),
								result: serde_json::to_value(profile).unwrap(),
								id: req.id.clone(),
							}),
							Err(e) => {
								let mut err = JsonRpcErrorResponse::from(e);
								err.id = req.id.clone();
								JsonRpcResponse::Err(err)
							},
						}
					},
					// Could not decode params
					Err(e) => JsonRpcResponse::Err(JsonRpcErrorResponse {
						jsonrpc: JSONRPC_VER.to_string(),
						error: JsonRpcError {
							code: -32602,
							message: String::from("Invalid method parameter(s) for \"set-profile\"."),
							data: Some(serde_json::Value::String(format!("{:?}", e))),
						},
						id: req.id.clone(),
					}),
				}
			},
			"get-uuid" | "getuuid" => {
				match serde_json::from_value::<GetUuidCommand>(req.params) {
					// Is this a valid parameter?
					Ok(cmd) => {
						match handle_get_uuid_command(cmd, app).await {
							Ok(uuid) => JsonRpcResponse::Ok(JsonRpcGoodResponse {
								jsonrpc: JSONRPC_VER.to_string(),
								result: serde_json::to_value(uuid).unwrap(),
								id: req.id.clone(),
							}),
							Err(e) => {
								let mut err = JsonRpcErrorResponse::from(e);
								err.id = req.id.clone();
								JsonRpcResponse::Err(err)
							},
						}
					},
					// Could not decode params
					Err(e) => JsonRpcResponse::Err(JsonRpcErrorResponse {
						jsonrpc: JSONRPC_VER.to_string(),
						error: JsonRpcError {
							code: -32602,
							message: String::from("Invalid method parameter(s) for \"get-uuid\"."),
							data: Some(serde_json::Value::String(format!("{:?}", e))),
						},
						id: req.id.clone(),
					}),
				}
			},
			// Not a valid command!
			_ => JsonRpcResponse::Err(JsonRpcErrorResponse {
				jsonrpc: JSONRPC_VER.to_string(),
				error: JsonRpcError {
					code: -32601,
					message: format!("The method you provided (which is {}) does not exist - please use \"send\", \"upload\", or \"receive\".", method_str),
					data: None,
				},
				id: req.id.clone(),
			}),
		};
		output.push(response);
	}

	output
}

#[derive(Debug, Clone)]
enum MessageDest {
	Group(GroupId),
	User(AuxinAddress),
}

pub async fn handle_send_command(
	mut cmd: SendCommand,
	app: &mut crate::app::App,
) -> std::result::Result<SendOutput, SendCommandError> {
	// Ensure we're not trying to send *just* an end-session message with no text,
	// which is not supported by  Signal's protocol
	if cmd.end_session && cmd.message.is_none() {
		debug!("End-session flag with no message, setting message to \"TERMINATE\"");
		cmd.message = Some("TERMINATE".to_string());
	}

	//Set up our address
	let destination = if cmd.group {
		MessageDest::Group(GroupId::from_base64(&cmd.destination).map_err(|e| {
			SendCommandError::BadDestination(cmd.destination.clone(), format!("{:?}", e))
		})?)
	} else {
		MessageDest::User(
			AuxinAddress::try_from(cmd.destination.as_str()).map_err(|e| {
				SendCommandError::BadDestination(cmd.destination.clone(), format!("{:?}", e))
			})?,
		)
	};

	//MessageContent
	let mut message_content = MessageContent {
		//Do we want to end our session here?
		end_session: cmd.end_session,

		//Do we have a regular text message?
		text_message: cmd.message,

		..MessageContent::default()
	};

	//Did the user pass in a "Content" protocol buffer serialized as json?
	let mut premade_content: Option<auxin_protos::Content> = cmd
		.content
		.map(|s| serde_json::from_str(s.as_ref()).unwrap());

	// TODO: PARALLELIZE ATTACHMENT UPLOADS

	//Do we have one or more attachments?
	//Note the use of values_of rather than value_of because there may be more than one of these.
	if let Some(to_attach) = cmd.attachments {
		//Iterate over each attachment.
		for att in to_attach.into_iter() {
			let upload_attributes = app.request_attachment_upload_id().await?;
			let file_path_str = att;
			let file_path = std::path::Path::new(&file_path_str);
			let file_name = file_path.file_name().unwrap().to_str().unwrap();

			let data =
				std::fs::read(&file_path).map_err(SendCommandError::AttachmentFileReadError)?;

			//Encrypt our attachment.
			let mut rng = OsRng::default();
			let encrypted_attachment =
				auxin::attachment::upload::encrypt_attachment(file_name, &data, &mut rng)?;

			//Upload the attachment, generating an attachment pointer in the process.
			let attachment_pointer = app
				.upload_attachment(&upload_attributes, &encrypted_attachment)
				.await?;

			//If we have a premade content, put the attachments there instead.
			if let Some(c) = &mut premade_content {
				if !c.has_dataMessage() {
					c.set_dataMessage(auxin_protos::DataMessage::default());
				}
				c.mut_dataMessage().attachments.push(attachment_pointer);
			} else {
				//Otherwise, we are constructing content regularly.

				//Add it to our list!
				message_content.attachments.push(attachment_pointer);
			}
		}
	}

	//Wrap our message content in one of these.
	let mut message = MessageOut {
		content: message_content,
	};

	if premade_content.is_some() {
		debug!("Using premade content {:?}", premade_content);
	}
	//If there was no premade content there is no other reason for a MessageOut to have a "source" other than None.
	message.content.source = premade_content;

	Ok(if cmd.simulate {
		let timestamp = generate_timestamp();
		//Are we just testing this thing? If so, print our content as json.
		let built_content = message
			.content
			.build_signal_content(
				&base64::encode(&app.context.identity.profile_key),
				None,
				timestamp,
			)
			.map_err(|e| SendCommandError::SimulateErr(format!("{:?}", e)))?;

		let content_str = serde_json::to_string(&built_content)
			.map_err(|e| SendCommandError::SimulateErr(format!("{:?}", e)))?;
		SendOutput {
			timestamp,
			simulate_output: Some(content_str),
		}
	} else {
		//Not just testing, no -s argument, actually send our message.
		match destination {
			MessageDest::Group(group_id) => {
				app.send_group_message(&group_id, message).await?;
				SendOutput {
					timestamp: generate_timestamp(),
					simulate_output: None,
				}
			}
			MessageDest::User(recipient_addr) => {
				let timestamp = app.send_message(&recipient_addr, message).await?;
				SendOutput {
					timestamp,
					simulate_output: None,
				}
			}
		}
	})
}

pub async fn handle_upload_command(
	cmd: UploadCommand,
	app: &mut crate::app::App,
) -> Result<Vec<AttachmentPointer>> {
	let mut attachments: Vec<AttachmentPointer> = Vec::default();
	for path in cmd.file_path.iter() {
		let mut rng = OsRng::default();
		let upload_attributes = app.request_attachment_upload_id().await?;

		let data = std::fs::read(path)?;

		let file_name = path.file_name().unwrap();

		let encrypted_attachment = auxin::attachment::upload::encrypt_attachment(
			file_name.to_str().unwrap(),
			&data,
			&mut rng,
		)?;

		// TODO: Refactor Auxin's HTTP client ownership to permit greater parallelism
		let attachment_pointer = app
			.upload_attachment(&upload_attributes, &encrypted_attachment)
			.await?;
		attachments.push(attachment_pointer);
	}
	Ok(attachments)
}

#[allow(clippy::ptr_arg)]
// TODO(Diana): download_path
pub async fn handle_receive_command(
	cmd: ReceiveCommand,
	download_path: &PathBuf,
	app: &mut crate::app::App,
) -> Result<Vec<MessageIn>> {
	let mut attachments_to_download: Vec<AttachmentPointer> = Vec::default();

	let mut messages: Vec<MessageIn> = Vec::default();
	let mut receiver = AuxinTungsteniteConnection::new(app.context.identity.clone()).await?;
	while let Some(wsmessage_maybe) = receiver.next().await {
		let wsmessage = wsmessage_maybe?;
		// Decode/decrypt.
		let msg_maybe = app.receive_and_acknowledge(&wsmessage).await?;
		if let Some(msg) = msg_maybe {
			attachments_to_download.extend_from_slice(&msg.content.attachments);
			messages.push(msg);
		}
	}

	//Download all attachments
	if !(cmd.no_download || attachments_to_download.is_empty()) {
		let pending_downloads = initiate_attachment_downloads(
			attachments_to_download,
			download_path.to_str().unwrap().to_string(),
			app.get_http_client(),
			Some(ATTACHMENT_TIMEOUT_DURATION),
		);

		//Force all downloads to complete.
		futures::future::try_join_all(pending_downloads.into_iter()).await?;
	}

	Ok(messages)
}

#[derive(Debug, Serialize, Deserialize)]
pub struct SetProfileResponse {
	/// HTTP status code.
	pub status: u16,
}

pub async fn handle_set_profile_command(
	cmd: SetProfileCommand,
	app: &mut crate::app::App,
) -> Result<SetProfileResponse> {
	let params: ProfileConfig = serde_json::from_value(cmd.profile_fields)?;
	// Figure out if we need to do an avatar upload.
	let avatar_buf = if let Some(file_name) = &params.avatar_file {
		Some(std::fs::read(file_name)?)
	} else {
		None
	};
	//TODO: Service configuration to select base URL.
	app
		.upload_profile(
			"https://textsecure-service.whispersystems.org",
			auxin::net::api_paths::SIGNAL_CDN,
			params,
			avatar_buf,
		)
		.await
		.map(|res| SetProfileResponse {
			status: res.status().as_u16(),
		})
}

pub async fn handle_get_profile_command(
	cmd: GetProfileCommand,
	app: &mut crate::app::App,
) -> std::result::Result<PeerProfile, ProfileRetrievalError> {
	let peer = AuxinAddress::try_from(cmd.peer_name.as_str()).unwrap();
	let profile = app.get_and_decrypt_profile(&peer).await?;

	Ok(profile)
}

/// Returns a vector of filenames retrieved.
#[allow(clippy::ptr_arg)]
// TODO(Diana): download_path
pub async fn handle_download_command(
	cmd: DownloadAttachmentCommand,
	download_path: &PathBuf,
	app: &mut crate::app::App,
) -> std::result::Result<(), AttachmentPipelineError> {
	let mut attachments_to_download: Vec<AttachmentPointer> = Vec::default();
	for att in cmd.attachments.into_iter() {
		let pointer = match serde_json::from_value(att.clone()) {
			Ok(v) => v,
			Err(e) => return Err(AttachmentPipelineError::Parse(att, e)),
		};
		attachments_to_download.push(pointer);
	}

	let pending_downloads = initiate_attachment_downloads(
		attachments_to_download,
		download_path.to_str().unwrap().to_string(),
		app.get_http_client(),
		Some(ATTACHMENT_TIMEOUT_DURATION),
	);

	//Force all downloads to complete.
	futures::future::try_join_all(pending_downloads.into_iter())
		.await
		.map(|_none_vec| () /* <- a simpler nothing */)
}

#[derive(thiserror::Error, Debug)]
pub enum GetUuidError {
	#[error("Couldn't retrieve information for peer: {0}")]
	DiscoveryError(String),
	#[error("Not a valid phone number or other user identifier: {0}")]
	NotAPhoneNumber(String),
	#[error("None of the steps for trying to get a Uuid errored, but it is still not present in our system.")]
	NoUuid,
}

pub async fn handle_get_uuid_command(
	cmd: GetUuidCommand,
	app: &mut crate::app::App,
) -> std::result::Result<Uuid, GetUuidError> {
	let address: AuxinAddress = (cmd.peer.as_str())
		.try_into()
		.map_err(|e| GetUuidError::NotAPhoneNumber(format!("{:?}", e)))?;
	app.ensure_peer_loaded(&address)
		.await
		.map_err(|e| GetUuidError::DiscoveryError(format!("{:?}", e)))?;

	let peer = app
		.context
		.peer_cache
		.get(&address)
		.ok_or(GetUuidError::NoUuid)?;
<<<<<<< HEAD
	let resulting_uuid = peer.uuid.ok_or(GetUuidError::NoUuid)?;
=======
	let resulting_uuid = peer.uuid.ok_or(GetUuidError::NoUuid)?.clone();
>>>>>>> 83184483
	Ok(resulting_uuid)
}

impl From<GetUuidError> for JsonRpcErrorResponse {
	fn from(err_in: GetUuidError) -> Self {
		let resulting_err = match err_in {
			GetUuidError::DiscoveryError(e) => JsonRpcError {
				code: -32040,
				message: String::from("Couldn't retrieve information for peer"),
				data: Some(json!({
					"description": "Attempt to get a UUID failed, could not get a UUID from Signal peer discovery API.",
					"details": serde_json::to_value(&e).unwrap(),
				})),
			},
			GetUuidError::NotAPhoneNumber(e) => JsonRpcError {
				code: -32033,
				message: String::from("Not a phone number"),
				data: Some(json!({
					"description": format!("The provided user identifier is not valid - not a phone number or other user identifier"),
					"details": serde_json::to_value(&e).unwrap(),
				})),
			},
			GetUuidError::NoUuid => JsonRpcError {
				code: -32034,
				message: String::from("No UUID retrieved"),
				data: Some(json!({
					"description": format!("None of the steps for trying to get a Uuid errored, but it is still not present in our system."),
				})),
			},
		};
		JsonRpcErrorResponse {
			jsonrpc: JSONRPC_VER.to_string(),
			error: resulting_err,
			id: None,
		}
	}
}

#[allow(unused_assignments)]
pub fn clean_json(val: &serde_json::Value) -> crate::Result<Option<serde_json::Value>> {
	use serde_json::Value;
	let mut output = None;
	match val {
		// Silence nulls
		Value::Null => output = None,

		// Is this an array of bytes?
		Value::Array(array) => {
			// Skip empty arrays.
			if array.is_empty() {
				output = None;
			} else {
				// Let's see if this is an array of bytes which needs to turn into a base-64 string.
				let mut assume_bytes = true;
				let mut bytes: Vec<u8> = Vec::default();
				// Non-empty array
				for elem in array.iter() {
					let mut byte_value: u8 = 0;
					// If there is a single non-number type in the array, don't treat it as bytes.
					// Bytes are also *never* serialized to floating-point numbers.
					if (!elem.is_number()) || elem.is_f64() {
						//Non-integer. Do not base-64 this.
						assume_bytes = false;
						break;
					}
					// We reached this codepath because elem is a number.
					// Vec<u8>s get serialized very naively. So, all numbers should be 0 <= x < 255
					else if elem.is_i64() {
						let num = elem.as_i64().unwrap();
						if !(0..=255).contains(&num) {
							//Out of range. Do not base-64 this.
							assume_bytes = false;
							break;
						} else {
							byte_value = num as u8;
						}
					} else if elem.is_u64() {
						let num = elem.as_u64().unwrap();
						if num > 255 {
							//Out of range. Do not base-64 this.
							assume_bytes = false;
							break;
						} else {
							byte_value = num as u8;
						}
					} else {
						//Should be unreachable.
						unreachable!("Serde_json value was not a number (!elem.is_number() block did not get evaluated), but also did not match any serde_json number type.")
					}

					if assume_bytes {
						// If we got this far and that boolean is still true, push our byte to the byte buffer.
						bytes.push(byte_value);
					}
				}
				if assume_bytes {
					// This is a byte buffer, encode it!
					let base64_string = base64::encode(&bytes);
					output = Some(Value::String(base64_string));
				} else {
					let mut result_array_value = Vec::default();
					//Recurse on child structures.
					for elem in array.iter() {
						if let Some(val) = clean_json(elem)? {
							result_array_value.push(val);
						}
						// else {
						//skip nulls
						// }
					}
					// Now let's look at what we just made.
					if !result_array_value.is_empty() {
						//Make an actual serde_json Value that wraps this.
						output = Some(Value::Array(result_array_value));
					} else {
						// Silence empty arrays - zero-length array doesn't get written.
						output = None;
					}
				}
			}
		}
		// Recursion on object's children
		Value::Object(obj) => {
			let mut new_map = serde_json::Map::default();
			for (name, val) in obj.iter() {
				if let Some(new_val) = clean_json(val)? {
					new_map.insert(name.clone(), new_val);
				}
			}
			if !new_map.is_empty() {
				output = Some(Value::Object(new_map));
			} else {
				//Do not include nulls or empties.
				output = None;
			}
		}
		// Check to see if a string is just ""
		Value::String(s) => {
			if s.is_empty() || s.eq_ignore_ascii_case("") {
				output = None;
			} else {
				output = Some(Value::String(s.clone()));
			}
		}
		// In the case of booleans and numbers, leave the structure alone.
		_ => output = Some(val.clone()),
	}
	Ok(output)
}<|MERGE_RESOLUTION|>--- conflicted
+++ resolved
@@ -128,11 +128,6 @@
 	#[structopt(short, long)]
 	#[serde(default)]
 	pub content: Option<String>,
-
-	/// Used to specify that this is a group message and the \"destination\" argument should be parsed accordingly.
-	#[structopt(short, long)]
-	#[serde(default)]
-	pub group: bool,
 
 	/// Generate a Signal Service \"Content\" structure without actually sending it.
 	/// Useful for testing the -c / --content option.
@@ -825,12 +820,9 @@
 	}
 
 	//Set up our address
-	let destination = if cmd.group {
-		MessageDest::Group(GroupId::from_base64(&cmd.destination).map_err(|e| {
-			SendCommandError::BadDestination(cmd.destination.clone(), format!("{:?}", e))
-		})?)
-	} else {
-		MessageDest::User(
+	let destination = match GroupId::from_base64(&cmd.destination) {
+		Ok(group_id) => MessageDest::Group(group_id),
+		Err(_e) => MessageDest::User(
 			AuxinAddress::try_from(cmd.destination.as_str()).map_err(|e| {
 				SendCommandError::BadDestination(cmd.destination.clone(), format!("{:?}", e))
 			})?,
@@ -1105,11 +1097,7 @@
 		.peer_cache
 		.get(&address)
 		.ok_or(GetUuidError::NoUuid)?;
-<<<<<<< HEAD
-	let resulting_uuid = peer.uuid.ok_or(GetUuidError::NoUuid)?;
-=======
 	let resulting_uuid = peer.uuid.ok_or(GetUuidError::NoUuid)?.clone();
->>>>>>> 83184483
 	Ok(resulting_uuid)
 }
 
