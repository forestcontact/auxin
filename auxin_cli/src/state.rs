// Copyright (c) 2021 MobileCoin Inc.
// Copyright (c) 2021 Emily Cultip
//! Manages signal-cli state for auxin

use std::{
	collections::HashMap,
	convert::TryFrom,
	fs,
	fs::{File, OpenOptions},
	io::{BufReader, BufWriter, Read, Write},
	path::{Path, PathBuf},
	str::FromStr,
};

use auxin::{
	address::{AuxinAddress, AuxinDeviceAddress, E164},
	generate_timestamp,
<<<<<<< HEAD
	groups::{
		group_storage::{GroupInfo, GroupInfoStorage},
		sender_key::{AuxinSenderKeyStore, SenderKeyName},
		GroupId, InMemoryCredentialsCache,
	},
=======
>>>>>>> 83184483
	state::{AuxinStateManager, LocalAccounts, PeerIdentity, PeerRecordStructure, PeerStore},
	AuxinConfig, AuxinContext, LocalIdentity, Result, SignalCtx, PROFILE_KEY_LEN,
};

use custom_error::custom_error;
use futures::executor::block_on;
use libsignal_protocol::{
	IdentityKey, IdentityKeyPair, IdentityKeyStore, InMemIdentityKeyStore, InMemPreKeyStore,
	InMemSessionStore, InMemSignedPreKeyStore, PreKeyRecord, PreKeyStore, PrivateKey,
	ProtocolAddress, PublicKey, SessionRecord, SessionStore, SignedPreKeyRecord, SignedPreKeyStore,
};
use log::{debug, error, info, warn};
use protobuf::CodedInputStream;
use serde::{Deserialize, Serialize};
use serde_json::{from_reader, to_value};
use uuid::Uuid;

use crate::Context;

const GROUPS_DIR: &str = "groups";

/// The on-disk json format, as used by signal-cli
///
/// Signal-cli implements this format [here]
///
/// [here]: <https://github.com/AsamK/signal-cli/blob/v0.10.2/lib/src/main/java/org/asamk/signal/manager/storage/SignalAccount.java>
#[derive(Debug, Deserialize, Serialize, Clone)]
#[serde(rename_all = "camelCase")]
struct LocalIdentityJson {
	/// Currently supported is version is `3`
	#[serde(default)]
	version: u64,

	/// Signal phone number
	// TODO(Diana): Allegedly sometimes a UUID? When? Both? LocalIdentity claims this.
	username: Option<E164>,

	/// Signal account UUID.
	uuid: Option<Uuid>,

	/// A PNI is a "Phone Number Identity". The actual datatype of a PNI is a UUID. New with v3
	pni: Option<Uuid>,

	/// Signal account password?
	password: Option<String>,

	// u32 should be fine? signal-cli uses java ints which are only 32bits
	registration_id: Option<u32>,

	/// Signal profile key. Used for sealed sender?
	profile_key: Option<String>,

	/// Device ID. Defaults to 1 allegedly?
	// TODO(Diana): Pretty sure this should always exist. signal-cli unconditionally writes this out.
	// See https://github.com/AsamK/signal-cli/blob/166bec0f8d2f3291dde4f30964692b550ff8ac40/lib/src/main/java/org/asamk/signal/manager/storage/SignalAccount.java#L737
	device_id: Option<u32>,

	#[serde(rename = "identityPrivateKey")]
	private_key: Option<String>,

	#[serde(rename = "identityKey")]
	public_key: Option<String>,

	/// New with v3
	#[serde(rename = "pniIdentityPrivateKey")]
	pni_private_key: Option<String>,

	/// New with v3
	#[serde(rename = "pniIdentityKey")]
	pni_public_key: Option<String>,

	/// New with v3
	#[serde(default)]
	pre_key_id_offset: Option<u32>,
	/// New with v3
	#[serde(default)]
	next_signed_pre_key_id: Option<u32>,
}

/// Attempts to convert the on-disk format to our [`LocalIdentity`] structure
///
/// Preserves nice error information about missing fields.
impl TryFrom<LocalIdentityJson> for LocalIdentity {
	type Error = Box<dyn std::error::Error>;

	fn try_from(val: LocalIdentityJson) -> std::result::Result<Self, Self::Error> {
		let phone_number = val
			.username
			.as_ref()
			.ok_or(ErrBuildIdent::MissingUsername {
				val: to_value(val.clone()).unwrap(),
			})?
			.clone();
		let uuid = val.uuid.ok_or(ErrBuildIdent::MissingUuid {
			phone_number: phone_number.clone(),
		})?;
		let profile_key =
			base64::decode(val.profile_key.ok_or(ErrBuildIdent::MissingProfileKey {
				phone_number: phone_number.clone(),
			})?)?;
		let profile_key = <[u8; PROFILE_KEY_LEN]>::try_from(profile_key)
			.map_err(|v| ErrBuildIdent::InvalidProfileKey { num_bytes: v.len() })?;
		let device_id = val.device_id.unwrap_or(1);
		let private_key = val.private_key.ok_or(ErrBuildIdent::MissingPrivateKey {
			phone_number: phone_number.clone(),
		})?;
		let private_key = base64::decode(private_key)?;
		let private_key = PrivateKey::deserialize(private_key.as_slice())?;
		let public_key = val.public_key.ok_or(ErrBuildIdent::MissingPublicKey {
			phone_number: phone_number.clone(),
		})?;
		let public_key = base64::decode(public_key)?;
		let public_key = PublicKey::deserialize(public_key.as_slice())?;

		let address = AuxinDeviceAddress {
			address: AuxinAddress::Both(phone_number.clone(), uuid),
			device_id,
		};

		Ok(LocalIdentity {
			address,
			password: val.password.ok_or(ErrBuildIdent::MissingPassword {
				phone_number: phone_number.clone(),
			})?,
			profile_key,
			identity_keys: IdentityKeyPair::new(IdentityKey::new(public_key), private_key),
			reg_id: val
				.registration_id
				.ok_or(ErrBuildIdent::MissingRegistrationId { phone_number })?,
		})
	}
}

custom_error! { pub ErrBuildIdent
	MissingUsername{val:serde_json::Value} = "No phone number (the field will be named \"username\") found when trying to build a LocalIdentity from json structure. Structure contains: {val}",
	MissingUuid{phone_number:E164} = "No uuid found when trying to build a LocalIdentity from json structure for user: {phone_number}.",
	DeviceIdNotUInt{val:serde_json::Value} = "Tried to use {val} as the Device ID when trying to build a LocalIdentity from json structure. Requires unsigned int.",
	MissingRegistrationId{phone_number:E164} = "No registration id found when trying to build a LocalIdentity from json structure for user: {phone_number}.",
	MissingPassword{phone_number:E164} = "No password found when trying to build a LocalIdentity from json structure for user: {phone_number}.",
	MissingProfileKey{phone_number:E164} = "No profile key found when trying to build a LocalIdentity from json structure for user: {phone_number}.",
	InvalidProfileKey{num_bytes:usize} = "Invalid profile key! Profile keys are 32 bytes, the base-64 string decoded to {num_bytes} bytes instead.",
	MissingPrivateKey{phone_number:E164} = "No private key found when trying to build a LocalIdentity from json structure for user: {phone_number}.",
	MissingPublicKey{phone_number:E164} = "No public key found when trying to build a LocalIdentity from json structure for user: {phone_number}.",
}

/// Loads accounts.json
/// If there is no accounts.json, this is not a signal-cli v3 storage and this will return None.
pub fn load_v3_accounts(data_dir: &Path) -> Result<Option<LocalAccounts>> {
	let accounts_path = data_dir.join("accounts.json");
	if accounts_path.exists() {
		if accounts_path.is_file() {
			let accounts_file = OpenOptions::new()
				.read(true)
				.write(false)
				.create(false)
				.open(accounts_path)?;
			let accounts_bufread = BufReader::new(accounts_file);
<<<<<<< HEAD
			let accounts: LocalAccounts = serde_json::from_reader(accounts_bufread)?;
			Ok(Some(accounts))
=======
			match serde_json::from_reader(accounts_bufread) {
				Ok(accounts) => Ok(accounts),
				Err(error_msg) => {
					warn!("Failed to deser accounts.json file! {:?}", error_msg);
					Ok(None)
				}
			}
>>>>>>> 83184483
		} else {
			error!("accounts.json should never be a directory!");
			Ok(None)
		}
	} else {
		Ok(None)
	}
}

/// Load any identity keys for known peers (recipients) present in our protocol store.
///
/// These end up in identity_store.known_keys
// #[allow(unused_must_use)]
// TODO(Diana): Why is this async. No awaits in here.
pub async fn load_known_peers(
	our_id: &E164,
	data_dir: &Path,
	recipients: &mut PeerRecordStructure,
	identity_store: &mut InMemIdentityKeyStore,
	ctx: libsignal_protocol::Context,
) -> Result<()> {
	// Signal_cli storage v3 support
	let mut new_path = our_id.clone();
	if let Some(accounts) = load_v3_accounts(data_dir)? {
		if let Some(our_account) = accounts.get_by_number(our_id) {
			new_path = our_account.path.clone();
			info!("Signal datastore v3, using path {}", &new_path)
		}
	}
	let our_path = data_dir.join(&new_path).with_extension("d");
	let known_peers_path = our_path.join("identities");

	for recip in recipients.peers.iter_mut() {
		let this_peer_path = known_peers_path.join(recip.id.to_string());

		debug!(
			"Attempting to load peer identity from {}",
			this_peer_path.display()
		);

		if this_peer_path.exists() {
			debug!(
				"Loading peer identity store from path: {}",
				this_peer_path.display()
			);

			let peer_identity: PeerIdentity =
				from_reader(BufReader::new(File::open(&this_peer_path)?))?;

			let decoded_key: Vec<u8> = base64::decode(&peer_identity.identity_key)?;
			let id_key = IdentityKey::decode(decoded_key.as_slice())?;
			for i in recip.device_ids_used.iter() {
				if let Some(uuid) = &recip.uuid {
					let addr = ProtocolAddress::new(uuid.to_string(), *i);
					// TODO(Diana): Why are we ignoring these errors?
					let _ = identity_store.save_identity(&addr, &id_key, ctx);
				}
				if let Some(number) = &recip.number {
					let addr = ProtocolAddress::new(number.clone(), *i);
					// TODO(Diana): Why are we ignoring these errors?
					let _ = identity_store.save_identity(&addr, &id_key, ctx);
				}
			}
			recip.identity = Some(peer_identity);
		}
	}

	Ok(())
}

/// Load cached peers and sessions from signal-cli
pub async fn load_sessions(
	our_phone: &E164,
	data_dir: &Path,
	ctx: libsignal_protocol::Context,
) -> Result<(InMemSessionStore, PeerRecordStructure)> {
	// Signal_cli storage v3 support
	let mut new_path = our_phone.clone();
	if let Some(accounts) = load_v3_accounts(data_dir)? {
		if let Some(our_account) = accounts.get_by_number(our_phone) {
			new_path = our_account.path.clone();
		}
	}
	let our_path = data_dir.join(&new_path).with_extension("d");
	let recipients_path = our_path.join("recipients-store");

	debug!(
		"Loading recipients store from path: {}",
		recipients_path.display()
	);

	//----Load session metadata

	//Load recipients file.
	let mut recipient_structure: PeerRecordStructure = match File::open(&recipients_path) {
		Ok(file) => {
			let mut recip: PeerRecordStructure = from_reader(BufReader::new(file))?;
			recip.peers.sort();
			recip
		}
		Err(error) => {
			debug!(
				"Unable to open recipients-store: {}, generating an empty recipients structure",
				error
			);
			PeerRecordStructure {
				peers: Vec::default(),
				last_id: 0,
			}
		}
	};

	//---Look for recorded sessions in our sessions directory.

	let session_path = our_path.join("sessions");
	let directory_contents = session_path.read_dir();

	let session_store = match directory_contents {
		Ok(directory_contents) => {
			let mut session_file_list: Vec<String> = Vec::default();
			for item in directory_contents {
				match item {
					Ok(inner) => match inner.file_type() {
						Ok(ty) => {
							if ty.is_file() {
								session_file_list
									.push(String::from(inner.file_name().to_str().unwrap()));
							}
						}
						Err(e) => {
							warn!("Suppressing directory traversal error: {}", e);
						}
					},
					Err(e) => {
						warn!("Suppressing directory traversal error: {}", e);
					}
				}
			}

			//----Actually load our session store proper

			let mut session_store = InMemSessionStore::default();

			for file_name in session_file_list {
				let file_path = session_path.join(&file_name);

				let (recipient_id, recipient_device_id) = file_name.split_once('_').unwrap();
				//Address retrieval from our previously-built session list
				//TODO: More informative error handling.
				// TODO(Diana): Why usize?
				let recipient_id_num: usize = recipient_id.parse::<usize>()?;
				debug!(
					"Loading a recipient. Recipient ID number {:?}",
					recipient_id_num
				);
				let recip = recipient_structure
					.peers
					.iter_mut()
					.find(|r| r.id == recipient_id_num as u64)
					.unwrap();
				let device_id_num: u32 = recipient_device_id.parse::<u32>()?;

				if let Some(uuid) = recip.uuid {
					//NOTE RECIPIENT ADDRESS IS USING UUID
					let recipient_address =
						ProtocolAddress::new(uuid.to_string().clone(), device_id_num);

					//Let's also build some extra cached information we keep around for convenience!
					recip.device_ids_used.insert(device_id_num);

					//Open session file.
					let mut buffer = Vec::new();
					let mut f = BufReader::new(File::open(&file_path)?);
					f.read_to_end(&mut buffer)?;
					//Call into libsignal-client-rs's decoding generated by protobuf
					let record = SessionRecord::deserialize(buffer.as_slice())?;

					debug!("Loaded {} bytes from {}", buffer.len(), file_path.display());

					//Store the registration ID if we've got it.
					if let Ok(reg_id) = record.remote_registration_id() {
						recip.registration_ids.insert(device_id_num, reg_id);
					} else {
						debug!("Could not get registration ID from recipient_id {} device_id {}. Has current session: {}", recipient_id_num, device_id_num, record.has_current_session_state());
					}

					//Store as UUID
					session_store
						.store_session(&recipient_address, &record, ctx)
						.await?;
				} else {
					warn!(
						"No UUID for {:?}, cannot use existing session file.",
						&recip.number
					);
				}
			}
			session_store
		}
		Err(e) => {
			debug!(
				"Could not open directory: {}, generating new session store.",
				e
			);
			InMemSessionStore::new()
		}
	};
	Ok((session_store, recipient_structure))
}

pub async fn load_prekeys(
	our_phone: &E164,
	data_dir: &Path,
	ctx: libsignal_protocol::Context,
) -> Result<(InMemPreKeyStore, InMemSignedPreKeyStore)> {
	let mut pre_key_store = InMemPreKeyStore::default();
	let mut signed_pre_key_store = InMemSignedPreKeyStore::default();

	//Figure out some directories.
	// Signal_cli storage v3 support
	let mut new_path = our_phone.clone();
	if let Some(accounts) = load_v3_accounts(data_dir)? {
		if let Some(our_account) = accounts.get_by_number(our_phone) {
			new_path = our_account.path.clone();
		}
	}
	let our_path = data_dir.join(&new_path).with_extension("d");
	let pre_keys_path = our_path.join("pre-keys");
	let signed_pre_keys_path = our_path.join("signed-pre-keys");

	//Iterate through files in pre_keys_path
	if pre_keys_path.exists() {
		let directory_contents = pre_keys_path.read_dir()?;

		let mut pre_key_file_list: Vec<String> = Vec::default();

		for item in directory_contents {
			match item {
				Ok(inner) => match inner.file_type() {
					Ok(ty) => {
						if ty.is_file() {
							pre_key_file_list
								.push(String::from(inner.file_name().to_str().unwrap()));
						}
					}
					Err(e) => {
						warn!("Suppressing directory traversal error: {}", e);
					}
				},
				Err(e) => {
					warn!("Suppressing directory traversal error: {}", e);
				}
			}
		}

		for file_name in pre_key_file_list {
			let file_path = pre_keys_path.join(&file_name);

			//These files should be named 0, 1, 2, etc...
			let _id: u32 = file_name.parse()?;

			let mut buffer = Vec::new();
			let mut f = BufReader::new(File::open(file_path)?);
			f.read_to_end(&mut buffer)?;

			let record = PreKeyRecord::deserialize(buffer.as_slice())?;

			pre_key_store
				.save_pre_key(record.id()?, &record, ctx)
				.await?;
		}
	}

	if signed_pre_keys_path.exists() {
		//Iterate through files in signed_pre_keys_path
		let directory_contents = signed_pre_keys_path.read_dir()?;

		let mut signed_pre_key_file_list: Vec<String> = Vec::default();

		for item in directory_contents {
			match item {
				Ok(inner) => match inner.file_type() {
					Ok(ty) => {
						if ty.is_file() {
							signed_pre_key_file_list
								.push(String::from(inner.file_name().to_str().unwrap()));
						}
					}
					Err(e) => {
						warn!("Suppressing directory traversal error: {}", e);
					}
				},
				Err(e) => {
					warn!("Suppressing directory traversal error: {}", e);
				}
			}
		}

		for file_name in signed_pre_key_file_list {
			let file_path = signed_pre_keys_path.join(&file_name);

			//These files should be named 0, 1, 2, etc...
			let id: u32 = file_name.parse()?;

			let mut buffer = Vec::new();
			let mut f = BufReader::new(File::open(file_path)?);
			f.read_to_end(&mut buffer)?;

			let record = SignedPreKeyRecord::deserialize(buffer.as_slice())?;

			debug!("Loaded a signed pre-key with ID {:?}", id);
			signed_pre_key_store
				.save_signed_pre_key(id, &record, ctx)
				.await?;
		}
	}

	Ok((pre_key_store, signed_pre_key_store))
}

pub fn load_groups(
	data_dir: &Path,
	local_identity: &LocalIdentity,
	_config: &AuxinConfig,
) -> Result<HashMap<GroupId, GroupInfo>> {
	let our_phone_number = local_identity.address.address.get_phone_number().unwrap();

	// Set up a HashMap we will return from this function.
	let mut output = HashMap::default();

	//Figure out some directories.
	let our_path = data_dir.join(our_phone_number).with_extension("d");
	let groups_path = our_path.join(GROUPS_DIR);

	if groups_path.exists() {
		let directory_contents = groups_path.read_dir()?;
		for item in directory_contents {
			match item {
				Ok(inner) => match inner.file_type() {
					Ok(ty) => {
						if ty.is_file() {
							//This is a file in the groups path, we're getting warmer.
							let file_path = inner.path();

							match file_path.extension().and_then(|val| val.to_str()) {
								Some("json") => {
									let name_component =
										file_path.file_stem().unwrap().to_str().unwrap();
									let name_component = reverse_filename_base_64(name_component);
									let group_id = GroupId::from_base64(&name_component)?;

									let file = OpenOptions::new().read(true).open(&file_path)?;
									let buf_reader = BufReader::new(file);
									let entry_storage_form: GroupInfoStorage =
										serde_json::from_reader(buf_reader)?;
									let entry: GroupInfo = entry_storage_form.try_into()?;

									output.insert(group_id, entry);
								}
								_ => {
									warn!(
										"Ignoring non-json file in groups directory: {}",
										file_path.display()
									);
								}
							}
						}
					}
					Err(e) => {
						warn!("Suppressing directory traversal error: {}", e);
					}
				},
				Err(e) => {
					warn!("Suppressing directory traversal error: {}", e);
				}
			}
		}
		Ok(output)
	} else {
		warn!("Groups directory in our data store does not exist!");
		Ok(HashMap::default())
	}
}

pub fn load_sender_keys(
	data_dir: &Path,
	local_identity: &LocalIdentity,
	peers: &PeerRecordStructure,
	_config: &AuxinConfig,
) -> Result<AuxinSenderKeyStore> {
	let our_phone_number = local_identity.address.address.get_phone_number().unwrap();

	// Set up a HashMap we will return from this function.
	let mut output = AuxinSenderKeyStore::new();

	//Figure out some directories.
	let our_path = data_dir.join(our_phone_number).with_extension("d");
	let sender_key_path = our_path.join("sender-keys");

	if sender_key_path.exists() {
		let directory_contents = sender_key_path.read_dir()?;
		for item in directory_contents {
			match item {
				Ok(inner) => {
					match inner.file_type() {
						Ok(ty) => {
							if ty.is_file() {
								//This is a file in the sender key path, we're getting warmer.
								let file_path = inner.path();

								info!(
									"Loading a sender key with filename {}",
									file_path.to_str().unwrap()
								);

								let name_component =
									file_path.file_stem().unwrap().to_str().unwrap();
								let name_parts: Vec<&str> = name_component.split('_').collect();

								match file_path.extension().and_then(|val| val.to_str()) {
									Some("self") => {
										// Local sender key. It will be {device id}_{distribution id}.self
										assert_eq!(name_parts.len(), 2);
										let address = local_identity.address.address.clone();
										let device_id = u32::from_str_radix(name_parts[0], 10)?;
										if local_identity.address.device_id != device_id {
											warn!("Found a stored local sender key with a device ID that does not match our own. \
										One Auxin protocol state directory should correspond to one device ID. \
										This sender key will be stored, but may not get used correctly.");
										}
										let sender = AuxinDeviceAddress { address, device_id };
										let distribution_id = Uuid::from_str(name_parts[1])?;
										let sender_key_name = SenderKeyName {
											sender,
											distribution_id,
										};

										// Now that we have parsed the name, load a sender key.

										let mut file = OpenOptions::new()
											.read(true)
											.write(false)
											.create(false)
											.open(file_path)?;

										let mut buf = Vec::new();
										let sz = file.read_to_end(&mut buf)?;
										assert!(sz == buf.len());

										let skr =
											libsignal_protocol::SenderKeyRecord::deserialize(&buf)?;
										output.import_sender_key(sender_key_name, skr);
									}
									Some("unknown") => {
										// Unknown peer sender key. It will be {user UUID}_{device id}_{distribution id}.unknown
										assert_eq!(name_parts.len(), 3);
										let user_id = Uuid::from_str(name_parts[0])?;
										let device_id = u32::from_str_radix(name_parts[1], 10)?;

										let sender = AuxinDeviceAddress {
											address: AuxinAddress::Uuid(user_id),
											device_id,
										};
										let distribution_id = Uuid::from_str(name_parts[2])?;
										let sender_key_name = SenderKeyName {
											sender,
											distribution_id,
										};

										// Now that we have parsed the name, load a sender key.

										let mut file = OpenOptions::new()
											.read(true)
											.write(false)
											.create(false)
											.open(file_path)?;

										let mut buf = Vec::new();
										let sz = file.read_to_end(&mut buf)?;
										assert!(sz == buf.len());

										let skr =
											libsignal_protocol::SenderKeyRecord::deserialize(&buf)?;
										output.import_sender_key(sender_key_name, skr);
									}
									None => {
										// Normal sender key. It will be {peer id}_{device id}_{distribution id}
										let user_id = u64::from_str_radix(name_parts[0], 10)?;
										let device_id = u32::from_str_radix(name_parts[1], 10)?;

										let address =
											peers.get_by_peer_id(user_id).unwrap().get_address();

										let sender = AuxinDeviceAddress { address, device_id };
										let distribution_id = Uuid::from_str(name_parts[2])?;
										let sender_key_name = SenderKeyName {
											sender,
											distribution_id,
										};

										// Now that we have parsed the name, load a sender key.

										let mut file = OpenOptions::new()
											.read(true)
											.write(false)
											.create(false)
											.open(file_path)?;

										let mut buf = Vec::new();
										let sz = file.read_to_end(&mut buf)?;
										assert!(sz == buf.len());

										let skr =
											libsignal_protocol::SenderKeyRecord::deserialize(&buf)?;
										output.import_sender_key(sender_key_name, skr);
									}
									_ => {
										warn!("Ignoring invalid extension for a sender key. File was: {}", file_path.display());
									}
								}
							}
						}
						Err(e) => {
							warn!("Suppressing directory traversal error: {}", e);
						}
					}
				}
				Err(e) => {
					warn!("Suppressing directory traversal error: {}", e);
				}
			}
		}
		Ok(output)
	} else {
		warn!("Groups directory in our data store does not exist!");
		Ok(output)
	}
}

pub async fn make_context(
	data_dir: &Path,
	local_identity: LocalIdentity,
	config: AuxinConfig,
) -> Result<Context> {
	let our_phone_number = local_identity.address.address.get_phone_number().unwrap();

	let mut identity_store =
		InMemIdentityKeyStore::new(local_identity.identity_keys, local_identity.reg_id);

	info!("Loading sessions and recipients-store...");
	//Load cached peers and sessions.
	let (sessions, mut peers) = load_sessions(our_phone_number, data_dir, None).await?;

	info!("Loading peer identity keys...");
	//Load identity keys we saved for peers previously. Writes to the identity store.
	load_known_peers(
		our_phone_number,
		data_dir,
		&mut peers,
		&mut identity_store,
		None,
	)
	.await?;
	info!("Loading pre-keys...");
	let (pre_keys, signed_pre_keys) = load_prekeys(our_phone_number, data_dir, None).await?;

	info!("Loading cached group information...");
	let groups = load_groups(data_dir, &local_identity, &config)?;

	info!("Loading sender-keys...");
	let sender_keys = load_sender_keys(data_dir, &local_identity, &peers, &config)?;

	let keys_for_print: Vec<&SenderKeyName> = sender_keys.sender_keys.keys().collect();
	info!("Sender keys loaded with names: {:?}", keys_for_print);

	Ok(Context {
		identity: local_identity,
		sender_certificate: None,
		peer_cache: peers,
		session_store: sessions,
		pre_key_store: pre_keys,
		signed_pre_key_store: signed_pre_keys,
		identity_store,
		sender_key_store: sender_keys,
		config,
		report_as_online: false,
		ctx: SignalCtx::default(),
		groups,
		credentials_manager: InMemoryCredentialsCache::new(),
	})
}

/// Bridge between signal-cli state and auxin state
pub struct StateManager {
	/// Signal-cli data directory
	data_dir: PathBuf,
}

impl StateManager {
	/// Create a new state using the supplied state directory
	pub fn new(state_dir: &str) -> Self {
		StateManager {
			data_dir: Path::new(state_dir).join("data"),
		}
	}

	/// Used in tests
	#[cfg(test)]
	fn new_test(data_dir: PathBuf) -> Self {
		StateManager { data_dir }
	}

	/// Get path to signal-cli protocol state, `<phone_number>.d`
	fn get_protocol_store_path(&self, context: &AuxinContext) -> PathBuf {
		// Signal_cli storage v3 support
		let mut new_path = context.identity.address.get_phone_number().unwrap().clone();
		if let Some(accounts) = load_v3_accounts(&self.data_dir).unwrap() {
			if let Some(our_account) = accounts.get_by_number(&new_path) {
				new_path = our_account.path.clone();
			}
		}
		self.data_dir.join(&new_path).with_extension("d")
	}
}

/// Auxin state, compatible with signal-cli
impl AuxinStateManager for StateManager {
	/// Load the local identity for `phone_number` from signal-cli
	///
	/// In signal_cli's protocol store structure,
	/// this comes from the file with a name which is your phone number inside the "data" directory.
	fn load_local_identity(&mut self, phone_number: &E164) -> crate::Result<LocalIdentity> {
		// Signal_cli storage v3 support
		let mut new_path = phone_number.clone();
		if let Some(accounts) = load_v3_accounts(&self.data_dir).unwrap() {
			if let Some(our_account) = accounts.get_by_number(&new_path) {
				new_path = our_account.path.clone();
				info!("Signal datastore v3, using path {}", &new_path);
			}
		}

		info!("Loading local identity from: {}", &new_path);
		let file = File::open(self.data_dir.join(&new_path))?;
		from_reader::<_, LocalIdentityJson>(BufReader::new(file))?.try_into()
	}

	fn load_context(
		&mut self,
		credentials: &LocalIdentity,
		config: AuxinConfig,
	) -> crate::Result<AuxinContext> {
		// TODO(Diana): Why so much async in this file for a sync interface??
		return block_on(make_context(&self.data_dir, credentials.clone(), config));
	}

	fn save_peer_sessions(
		&mut self,
		peer: &AuxinAddress,
		context: &AuxinContext,
	) -> crate::Result<()> {
		info!(
			"Start of auxin_cli's save_peer_sessions() at {}",
			generate_timestamp()
		);
		let peer = &context
			.peer_cache
			.complete_address(peer)
			.unwrap_or_else(|| peer.clone());

		let peer_record = match context.peer_cache.get(peer) {
			Some(a) => a,
			// We do not need to save what is not there.
			None => {
				return Ok(());
			}
		};

		//Figure out some directories.
		let our_path = self.get_protocol_store_path(context);
		let session_path = our_path.join("sessions");
		let known_peers_path = our_path.join("identities");

		if !session_path.exists() {
			std::fs::create_dir(&session_path)?;
		}
		if !known_peers_path.exists() {
			std::fs::create_dir(&known_peers_path)?;
		}

		for device_id in peer_record.device_ids_used.iter() {
			//MUST USE UUID
			if let Some(uuid) = peer_record.uuid {
				let address = ProtocolAddress::new(uuid.to_string().clone(), *device_id);

				let file_path = session_path.join(format!("{}_{}", peer_record.id, device_id));
				let file_bk_path = file_path.with_extension("bk");

				if file_bk_path.exists() {
					error!(
						"Working copy of session store {} already exists, \
and cannot automatically be repaired.",
						file_bk_path.display()
					);
					return Err("sessions corrupt".into());
				}

				let session = block_on(
					context
						.session_store
						.load_session(&address, context.get_signal_ctx().get()),
				)?;

				match session {
					Some(s) => {
						// If there is no current session, do not bother saving it.
						//if !s.has_current_session_state() {
						//	continue;
						//} else {

						let bytes = s.serialize()?;
						let mut file = OpenOptions::new()
							.truncate(true)
							.write(true)
							.create(true)
							.open(&file_bk_path)?;
						{
							let mut buf = BufWriter::new(&mut file);
							buf.write_all(bytes.as_slice())?;
							buf.flush()?;
						}
						file.sync_all()?;
						fs::rename(file_bk_path, file_path)?;
						//}
					}
					None => {
						//todo: Better error handling here.
						continue;
					}
				}
			} else {
				warn!(
					"No UUID for {:?}, cannot write sessions.",
					&peer_record.number
				);
			}
		}
		info!(
			"End of auxin_cli's save_peer_sessions() at {}",
			generate_timestamp()
		);
		Ok(())
	}

	fn save_all_peer_records(&mut self, context: &AuxinContext) -> crate::Result<()> {
		info!(
			"Start of auxin_cli's save_all_peer_records() at {}",
			generate_timestamp()
		);
		let our_path = self.get_protocol_store_path(context);

		let recipients_path = our_path.join("recipients-store");

		// Working copy
		let recipients_bk_path = recipients_path.with_extension("bk");

		if recipients_bk_path.exists() {
			error!(
				"Working copy of recipients-store {} already exists, \
and cannot automatically be repaired.",
				recipients_bk_path.display()
			);
			return Err("recipients-store corrupt".into());
		}

		// Save recipient store:
		let mut bk_file = OpenOptions::new()
			.truncate(true)
			.write(true)
			.create(true)
			.open(&recipients_bk_path)?;
		{
			let mut buf = BufWriter::new(&mut bk_file);
			serde_json::to_writer_pretty(&mut buf, &context.peer_cache)?;
			buf.flush()?;
		}
		bk_file.sync_all()?;
		fs::rename(recipients_bk_path, recipients_path)?;

		let identities_path = our_path.join("identities");
		for recip in context.peer_cache.peers.iter() {
			if let Some(ident) = &recip.identity {
				let id = recip.id;
				let file_path = identities_path.join(id.to_string());
				let file_bk_path = file_path.with_extension("bk");
				if file_bk_path.exists() {
					error!(
						"Working copy of peer identity {} already exists, \
and cannot automatically be repaired.",
						file_bk_path.display()
					);
					return Err("peer corrupt".into());
				}
				let mut file = OpenOptions::new()
					.truncate(true)
					.write(true)
					.create(true)
					.open(&file_bk_path)?;
				{
					let mut buf = BufWriter::new(&mut file);
					serde_json::to_writer_pretty(&mut buf, ident)?;
					buf.flush()?;
				}
				file.sync_all()?;
				fs::rename(file_bk_path, file_path)?;
			}
		}

		info!(
			"End of auxin_cli's save_all_peer_records() at {}",
			generate_timestamp()
		);
		Ok(())
	}

	/// Saves all peer records, as there currently is not a way to save just one.
	fn save_peer_record(
		&mut self,
		_peer: &AuxinAddress,
		context: &AuxinContext,
	) -> crate::Result<()> {
		// Unfortunately I do not see a way to save a single user without saving all users in
		// a libsignal-cli style json protocol store.
		self.save_all_peer_records(context)
	}

	/// Currently no-ops
	fn save_pre_keys(&mut self, _context: &AuxinContext) -> crate::Result<()> {
		// TODO: Currently there is no circumstance where Auxin mutates pre-keys,
		// so I do not know the specifics of what is necessary.
		Ok(())
	}

	/// Currently no-ops
	fn save_our_identity(&mut self, _context: &AuxinContext) -> crate::Result<()> {
		// TODO: Currently there is no circumstance where Auxin mutates our own identity,
		// so I do not know the specifics of what is necessary.
		// Most likely this will be relevant if we need to generate a new profile key.
		Ok(())
	}

	/// This does nothing for signal-cli, since we flush immediately.
	fn flush(&mut self, _context: &AuxinContext) -> crate::Result<()> {
		Ok(())
	}

	fn end_session(&mut self, _peer: &AuxinAddress, _context: &AuxinContext) -> auxin::Result<()> {
		/*
		// DELETING FILES MAY BE COUNTERPRODUCTIVE, pending further testing.


		let our_path = self.get_protocol_store_path(context);
		let mut session_path = our_path.clone();
		session_path.push_str("sessions/");

		if !Path::new(&session_path).exists() {
			std::fs::create_dir(&session_path)?;
		}

		// Pull up the relevant peer
		let peer_record = match context.peer_cache.get(peer) {
			Some(a) => a,
			// We do not need to save what is not there.
			None => {
				return Ok(());
			}
		};

		for device_id in peer_record.device_ids_used.iter() {
			let device_session_path = format!("{}{}_{}", &session_path, &peer_record.id, &device_id);
			if Path::new(&device_session_path).exists() {
				std::fs::remove_file(&device_session_path)?;
			}
		} */
		Ok(())
	}

	fn load_group_protobuf(
		&mut self,
		context: &AuxinContext,
		group_id: &auxin::groups::GroupId,
	) -> auxin::Result<auxin_protos::DecryptedGroup> {
		let group_file_name = group_id.to_base64();
		let group_file_path = self
			.get_protocol_store_path(context)
			.join("group-cache")
			.join(&group_file_name);

		let file = File::open(&group_file_path)?;
		let mut buf_reader = BufReader::new(file);
		let mut file_stream = CodedInputStream::from_buffered_reader(&mut buf_reader);
		// Deserialize an auxin_protos::DecryptedGroup
		Ok(file_stream.read_message()?)
	}

	fn load_group_info(
		&mut self,
		context: &AuxinContext,
		group_id: &auxin::groups::GroupId,
	) -> auxin::Result<auxin::groups::group_storage::GroupInfoStorage> {
		let group_id_b64 = filename_friendly_base_64(&group_id.to_base64());

		let our_path = self.get_protocol_store_path(context);
		let groups_path = our_path.join(GROUPS_DIR);

		// Make sure we've got a groups folder.
		if !groups_path.exists() {
			// Fail early, it's not there.
			error!(
				"Expected group info folder {} did not exist, \
					implying no group info has been stored for this Auxin instance.",
				groups_path.display()
			);
			return Err("no groups directory".into());
		}

		let file_path = groups_path.join(group_id_b64).with_extension("json");

		// Make sure we've got a groups folder.
		if !file_path.exists() {
			// Fail early, it's not there.
			error!(
				"Expected group info file {} did not exist, \
					implying no group info for this group ID has been stored for this Auxin instance.",
				file_path.display()
			);
			return Err("no group info file".into());
		}

		let mut file = OpenOptions::new()
			.read(true)
			.create(false)
			.write(false)
			.open(&file_path)?;

		let buf = BufReader::new(&mut file);
		let group_info: auxin::groups::group_storage::GroupInfoStorage =
			serde_json::from_reader(buf)?;

		Ok(group_info)
	}

	fn save_group_info(
		&mut self,
		context: &AuxinContext,
		group_id: &auxin::groups::GroupId,
		group_info: auxin::groups::group_storage::GroupInfoStorage,
	) -> auxin::Result<()> {
		let group_id_b64 = filename_friendly_base_64(&group_id.to_base64());

		let our_path = self.get_protocol_store_path(context);
		let groups_path = our_path.join(GROUPS_DIR);

		// Make sure we've got a groups folder.
		if !groups_path.exists() {
			std::fs::create_dir(&groups_path)?;
		}

		let base_file_path = groups_path.join(group_id_b64);
		let bk_file_path = base_file_path.with_extension("bk");
		let resulting_file_path = base_file_path.with_extension("json");

		info!(
			"Attempting to save group information to: {}",
			bk_file_path.display()
		);
		// Check to see if there's an existing .bk file, in which case we cannot continue.
		if bk_file_path.exists() {
			error!(
				"Working copy of group info {} already exists, \
					and cannot automatically be repaired.",
				bk_file_path.display()
			);
			return Err("peer corrupt".into());
		}

		//Write initially to the temporary file.
		let mut bk_file = OpenOptions::new()
			.truncate(true)
			.write(true)
			.create(true)
			.open(&bk_file_path)?;

		{
			let mut buf = BufWriter::new(&mut bk_file);
			serde_json::to_writer_pretty(&mut buf, &group_info)?;
			buf.flush()?;
		}
		bk_file.sync_all()?;

		// Now that the file is safely finished writing,
		// rename it to {group_id}.json, which should be
		// atomic. Also, fs::rename() overwrites existing
		// files with the destination filename.
		fs::rename(bk_file_path, resulting_file_path)?;

		Ok(())
	}

	fn save_all_group_info(&mut self, context: &AuxinContext) -> auxin::Result<()> {
		for (id, group_info) in context.groups.iter() {
			self.save_group_info(context, id, group_info.into())?;
		}
		Ok(())
	}

	//So, the files in {your_phone_number}.d/sender-keys will have names following {peer id}_{device id}_{distribution id} and they will be SenderKeyRecordStructure protobuf binaries

	fn save_all_sender_keys(&mut self, context: &AuxinContext) -> auxin::Result<()> {
		//Filename {peer id}_{device id}_{distribution id}

		let our_path = self.get_protocol_store_path(context);
		let sender_key_path = our_path.join("sender-keys");

		for (sender_key_name, sender_key_record_structure) in
			context.sender_key_store.sender_keys.iter()
		{
			let SenderKeyName {
				sender: AuxinDeviceAddress { address, device_id },
				distribution_id,
			} = sender_key_name.clone();

			let filename = {
				if let Some(peer_id) = context.peer_cache.get(&address).map(|peer| peer.id) {
					format!("{}_{}_{}", peer_id, device_id, distribution_id)
				} else if address == context.identity.address.address {
    						//Local key sent elsewhere, save appropriately.
    						format!(
    							"{}_{}.self",
    							context.identity.address.device_id,
    							distribution_id
    						)
    					} else {
    						let filename = format!(
    							"{}_{}_{}.unknown",
    							address.get_uuid().unwrap(),
    							device_id,
    							distribution_id
    						);
    						warn!("Sender key on record for an unknown peer. Address is {} and device ID is {}. Writing as {}", address, device_id, &filename);

    						filename
    					}
			};
			let bytes = sender_key_record_structure.serialize()?;

			let filename_bk = format!("{}.bk", &filename);
			let bk_file_path = sender_key_path.join(&filename_bk);
			let resulting_path = sender_key_path.join(&filename);

			let mut bk_file = OpenOptions::new()
				.truncate(true)
				.write(true)
				.create(true)
				.open(&bk_file_path)?;

			{
				let mut buf = BufWriter::new(&mut bk_file);
				buf.write_all(&bytes)?;
				buf.flush()?;
			}
			bk_file.sync_all()?;

			// Now that the file is safely finished writing,
			// rename it to {peer id}_{device id}_{distribution id},
			// which should be atomic. Also, fs::rename() overwrites
			// existing files with the destination filename.
			fs::rename(bk_file_path, resulting_path)?;
		}
		Ok(())
	}

	fn load_sender_key(
		&mut self,
		context: &AuxinContext,
		sender_key_name: &SenderKeyName,
	) -> auxin::Result<libsignal_protocol::SenderKeyRecord> {
		let address = &sender_key_name.sender.address;
		let device_id = sender_key_name.sender.device_id;
		let distribution_id = sender_key_name.distribution_id;

		let is_local = sender_key_name.sender.address == context.identity.address.address;

		let our_path = self.get_protocol_store_path(context);
		let sender_key_path = our_path.join("sender-keys");

		//Filename {peer id}_{device id}_{distribution id} for peer keys.
		//{device id}_{distribution id}.self for local keys.

		let filename = match is_local {
			true => format!("{}_{}.self", device_id, distribution_id),
			false => {
				if let Some(peer_id) = context.peer_cache.get(address).map(|peer| peer.id) {
					format!("{}_{}_{}", peer_id, device_id, distribution_id)
				} else {
					let filename = format!(
						"{}_{}_{}.unknown",
						address.get_uuid().unwrap(),
						device_id,
						distribution_id
					);
					warn!("Sender key requested for an unknown peer. Address is {} and device ID is {}. Looking for file: {}", address, device_id, &filename);
					filename
				}
			}
		};
		let file_path = sender_key_path.join(filename);

		let mut file = OpenOptions::new()
			.read(true)
			.write(false)
			.create(false)
			.open(file_path)?;

		let mut buf = Vec::new();
		let sz = file.read_to_end(&mut buf)?;
		assert!(sz == buf.len());

		Ok(libsignal_protocol::SenderKeyRecord::deserialize(&buf)?)
	}

	fn save_sender_key(
		&mut self,
		context: &AuxinContext,
		sender_key_name: &SenderKeyName,
		record: &libsignal_protocol::SenderKeyRecord,
	) -> auxin::Result<()> {
		let address = &sender_key_name.sender.address;
		let device_id = sender_key_name.sender.device_id;
		let distribution_id = sender_key_name.distribution_id;

		let is_local = sender_key_name.sender == context.identity.address;

		let our_path = self.get_protocol_store_path(context);
		let sender_key_path = our_path.join("sender-keys");

		//Filename {peer id}_{device id}_{distribution id} for peer keys.
		//{device id}_{distribution id}.self for local keys.

		let filename = match is_local {
			true => format!("{}_{}.self", device_id, distribution_id),
			false => {
				if let Some(peer_id) = context.peer_cache.get(address).map(|peer| peer.id) {
					format!("{}_{}_{}", peer_id, device_id, distribution_id)
				} else {
					let filename = format!(
						"{}_{}_{}.unknown",
						address.get_uuid().unwrap(),
						device_id,
						distribution_id
					);
					warn!("Sender key on record for an unknown peer. Address is {} and device ID is {}. Writing as {}", address, device_id, &filename);
					filename
				}
			}
		};

		let bytes = record.serialize()?;

		let filename_bk = format!("{}.bk", &filename);
		let bk_file_path = sender_key_path.join(&filename_bk);
		let resulting_path = sender_key_path.join(&filename);

		let mut bk_file = OpenOptions::new()
			.truncate(true)
			.write(true)
			.create(true)
			.open(&bk_file_path)?;

		{
			let mut buf = BufWriter::new(&mut bk_file);
			buf.write_all(&bytes)?;
			buf.flush()?;
		}
		bk_file.sync_all()?;

		// Now that the file is safely finished writing,
		// rename it to {peer id}_{device id}_{distribution id},
		// which should be atomic. Also, fs::rename() overwrites
		// existing files with the destination filename.
		fs::rename(bk_file_path, resulting_path)?;
		Ok(())
	}
}

/// Converts a base-64 string into a variant which
/// substitutes the '/' character for a '-', permitting
/// its use in filenames.
pub fn filename_friendly_base_64(filename: &str) -> String {
	filename.replace('/', "-")
}
/// The inverse of filename_friendly_base_64().
/// Converts a string produced by filename_friendly_base_64() back
/// into a usable base64 string.
pub fn reverse_filename_base_64(filename: &str) -> String {
	filename.replace('-', "/")
}

#[cfg(test)]
mod tests {
	use super::*;
	use std::fs;
	use terminator::Terminator;

	type Result<T> = std::result::Result<T, Terminator>;

	/// Test this module can parse a signal-cli json file.
	///
	/// This naturally requires that one is symlinked to `state`
	/// in the root of the repository.
	///
	/// This picks an unspecified file to try and deserialize.
	#[test]
	#[ignore = "requires real config"]
	fn test_config_parse() -> Result<()> {
		let path = Path::new("../state/data");
		// Ensure we actually parse *something* and the directory isnt just empty/missing files
		// If anything fails to parse it'll error, failing the test.
		let mut done = false;
		let mut state = StateManager::new_test(path.to_path_buf());
		for file in fs::read_dir(path)? {
			let file = file?;
			let name = file.file_name().to_str().unwrap().to_string();
			if name.ends_with('d') {
				continue;
			}
			let _local_identity = state.load_local_identity(&name)?;
			done = true
		}
		assert!(done, "state is empty, didn't actually parse anything");
		Ok(())
	}
}<|MERGE_RESOLUTION|>--- conflicted
+++ resolved
@@ -15,14 +15,11 @@
 use auxin::{
 	address::{AuxinAddress, AuxinDeviceAddress, E164},
 	generate_timestamp,
-<<<<<<< HEAD
 	groups::{
 		group_storage::{GroupInfo, GroupInfoStorage},
 		sender_key::{AuxinSenderKeyStore, SenderKeyName},
 		GroupId, InMemoryCredentialsCache,
 	},
-=======
->>>>>>> 83184483
 	state::{AuxinStateManager, LocalAccounts, PeerIdentity, PeerRecordStructure, PeerStore},
 	AuxinConfig, AuxinContext, LocalIdentity, Result, SignalCtx, PROFILE_KEY_LEN,
 };
@@ -180,10 +177,6 @@
 				.create(false)
 				.open(accounts_path)?;
 			let accounts_bufread = BufReader::new(accounts_file);
-<<<<<<< HEAD
-			let accounts: LocalAccounts = serde_json::from_reader(accounts_bufread)?;
-			Ok(Some(accounts))
-=======
 			match serde_json::from_reader(accounts_bufread) {
 				Ok(accounts) => Ok(accounts),
 				Err(error_msg) => {
@@ -191,7 +184,6 @@
 					Ok(None)
 				}
 			}
->>>>>>> 83184483
 		} else {
 			error!("accounts.json should never be a directory!");
 			Ok(None)
