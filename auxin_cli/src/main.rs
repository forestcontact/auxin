// Copyright (c) 2021 MobileCoin Inc.
// Copyright (c) 2021 Emily Cultip

// Copyright (c) 2021 The MobileCoin Foundation
// Emily "Gyro" Cultip / The Forest team

//! Developer (and bot) friendly wrapper around the Signal protocol.

#![feature(async_closure)]
#![deny(bare_trait_objects)]

//Auxin dependencies

use auxin::{
	address::AuxinAddress,
	message::{MessageContent, MessageOut},
	state::AuxinStateManager,
	AuxinApp, AuxinConfig, ReceiveError, Result,
};

//External dependencies

use auxin_protos::WebSocketMessage;
use futures::executor::block_on;
use log::{debug, error, trace, warn};
use rand::rngs::OsRng;
use std::convert::TryFrom;
use structopt::StructOpt;
use tokio::{
	sync::{
		mpsc,
		mpsc::{Receiver, Sender},
	},
	task::JoinHandle,
	time::{Duration, Instant},
};
use tracing::{info, Level};
use tracing_futures::Instrument;
use tracing_subscriber::FmtSubscriber;

pub mod app;
pub mod attachment;
pub mod commands;
pub mod net;
pub mod repl_wrapper;
pub mod state;

// Dependencies from this crate.
use crate::initiate_attachment_downloads;
#[cfg(feature = "repl")]
use crate::repl_wrapper::AppWrapper;
pub use crate::{attachment::*, commands::*};
use auxin_protos::AttachmentPointer;
use net::{load_root_tls_cert, AuxinTungsteniteConnection};

pub type Context = auxin::AuxinContext;

pub static ATTACHMENT_TIMEOUT_DURATION: Duration = Duration::from_secs(48);

#[cfg(feature = "repl")]
pub fn launch_repl(app: &mut crate::app::App) -> Result<()> {
	use papyrus::repl;
	use std::path::Path;

	let mut app = AppWrapper { app_inner: app };

	let mut repl = repl!(AppWrapper);

	#[cfg(debug_assertions)]
	let library_dir = Path::new("target").join("debug");
	#[cfg(not(debug_assertions))]
	let library_dir = Path::new("target").join("release");

	let auxin_cli_lib = papyrus::linking::Extern::new(library_dir.join("libauxin_cli.rlib"))?;
	let auxin_lib = papyrus::linking::Extern::new(library_dir.join("libauxin.rlib"))?;
	let auxin_proto_lib = papyrus::linking::Extern::new(library_dir.join("libauxin_protos.rlib"))?;

	repl.data.with_external_lib(auxin_cli_lib);
	repl.data.with_external_lib(auxin_lib);
	repl.data.with_external_lib(auxin_proto_lib);

	repl.run(papyrus::run::RunCallbacks::new(&mut app))?;

	Ok(())
}

#[cfg(not(feature = "repl"))]
pub fn launch_repl(_app: &mut crate::app::App) -> Result<()> {
	panic!("Attempted to launch a REPL, but the 'repl' feature was not enabled at compile-time!")
}

pub fn main() {
	// used to send the exit code from async_main to the main task
	let (tx, rx) = tokio::sync::oneshot::channel::<i32>();
	// async_main never returns because stdin blocking task never exits
	std::thread::spawn(move || {
		tokio::runtime::Runtime::new()
			.unwrap()
			.block_on(async_main(tx))
			.unwrap();
	});
	// so we just run async_main in its own thread and do a blocking_recv call on the exit pipe
	let exit_code = rx.blocking_recv();
	// we sleep a bit so all the Drop()s get a chance to run (re-flushing keystate)
	let sleep_time = Duration::from_millis(1000);
	std::thread::sleep(sleep_time);
	match exit_code {
		Ok(code) => {
			std::process::exit(code);
		}
		Err(x) => {
			println!("Error: {}", x);
			std::process::exit(1)
		}
	}
}

pub async fn async_main(exit_oneshot: tokio::sync::oneshot::Sender<i32>) -> Result<()> {
	/*-----------------------------------------------\\
	||------------ LOGGER INITIALIZATION ------------||
	\\-----------------------------------------------*/
	let subscriber = FmtSubscriber::builder()
		// all spans/events with a level higher than TRACE (e.g, debug, info, warn, etc.)
		// will be written to stdout.
		.with_max_level(Level::TRACE)
		.with_writer(std::io::stderr)
		//Ensure Tracing respects the same logging verbosity configuration environment variable as env_logger does,
		//so that one setting controls all logging in Auxin.
		.with_env_filter(tracing_subscriber::EnvFilter::from_default_env())
		// completes the builder.
		.finish();

	tracing::subscriber::set_global_default(subscriber).expect("setting default subscriber failed");

	env_logger::init();

	/*-----------------------------------------------\\
	||------------ INIT CONTEXT/IDENTITY ------------||
	\\-----------------------------------------------*/

	let mut exit_code = 0;
	let arguments = AppArgs::from_args();

	debug!(
		"Using {} as the directory which holds our Signal protocol state.",
		arguments.config
	);

	let mut config = AuxinConfig::default();
	let cert = load_root_tls_cert().unwrap();
	let net = crate::net::NetManager::new(cert);
	let state = crate::state::StateManager::new(&arguments.config);

	config.enable_read_receipts = !arguments.no_read_receipt;
	// Get it to all come together.
<<<<<<< HEAD
	let mut app = AuxinApp::new(
		//
		arguments.user.clone(),
		config,
		net,
		state,
		OsRng::default(),
	)
	.instrument(tracing::info_span!("AuxinApp"))
	.await
	.unwrap();
=======
	let mut app = AuxinApp::new(arguments.user.clone(), config, net, state, OsRng::default())
		.instrument(tracing::info_span!("AuxinApp"))
		.await
		.unwrap();
>>>>>>> 66d9a04f

	/*-----------------------------------------------\\
	||--------------- COMMAND DISPATCH --------------||
	\\-----------------------------------------------*/

	// This is the only place commands which initiate an infinite loop or otherwise
	// take over program flow are handled. Anything which should not be available
	// within json-rpc (including the command to start a json-rpc daemon) goes here.
	// As of 0.1.2, that is Echoserver, JsonRPC, and REPL.

	#[allow(clippy::while_immutable_condition)]
	// TODO(Diana): Several match arms have a while loop with an exit condition that can never be false.
	// For now, suppress the error from Clippy.
	// TODO(Diana): A lot of `println`s in here. Should they be proper log macros?
	// Should find out.
	match arguments.command {
		// Sends a message to the given address.
		AuxinCommand::Send(send_command) => {
			let SendOutput {
				timestamp,
				simulate_output,
			} = handle_send_command(send_command, &mut app).await.unwrap();

			if let Some(json_out) = &simulate_output {
				println!("Simulated generating a message with timestamp {} and generated json structure: {}", timestamp, json_out);
			} else {
				println!(
					"Successfully sent Signal message with timestamp: {}",
					timestamp
				);
			}
		}
		// Uploads an attachment to Signal's CDN, and then prints the generated attachment pointer serialized to json.
		// This can be used with Send --prepared-attachments later.
		AuxinCommand::Upload(upload_command) => {
			let start_time = Instant::now();
			let attachments = handle_upload_command(upload_command, &mut app).await?;

			let json_attachment_pointer = serde_json::to_string(&attachments)?;
			println!("{}", json_attachment_pointer);

			info!(
				"Uploaded attachments in {} milliseconds.",
				start_time.elapsed().as_millis()
			);
		}
		AuxinCommand::ReceiveLoop => {
			let exit = false;
			let mut receiver =
				AuxinTungsteniteConnection::new(app.context.identity.clone()).await?;
			while !exit {
				while let Some(Ok(wsmessage)) = receiver.next().await {
					let msg_maybe = app.receive_and_acknowledge(&wsmessage).await?;

					if let Some(msg) = msg_maybe {
						let msg_json = serde_json::to_string(&msg).unwrap();
						println!("{}", msg_json);
					}
				}

				trace!("Entering sleep...");
				let sleep_time = Duration::from_millis(100);
				tokio::time::sleep(sleep_time).await;

				if let Err(e) = receiver.refresh().await {
					log::warn!("Suppressing error on attempting to retrieve more messages - attempting to reconnect instead. Error was: {:?}", e);
					receiver
						.reconnect()
						.await
						.map_err(|e| ReceiveError::ReconnectErr(format!("{:?}", e)))
						.unwrap();
				}
			}
		}
		// Polls Signal's Web API for new messages sent to your user account. Prints them to stdout.
		AuxinCommand::Receive(receive_command) => {
			let messages =
				handle_receive_command(receive_command, &arguments.download_path, &mut app).await?;
			let messages_json = serde_json::to_string(&messages)?;
			println!("{}", messages_json);
		}
		// A simple echo server for demonstration purposes. Loops until killed.
		AuxinCommand::Echoserver => {
			let exit = false;
			let mut receiver =
				AuxinTungsteniteConnection::new(app.context.identity.clone()).await?;
			while !exit {
				while let Some(msg) = receiver.next().await {
					match msg {
						Ok(wsmessage) => {
							let msg_maybe = app.receive_and_acknowledge(&wsmessage).await?;

							if let Some(msg) = msg_maybe {
								let msg_json = serde_json::to_string(&msg).unwrap();
								println!("{}", msg_json);

								if msg.content.receipt_message.is_none() {
									if let Some(st) = msg.content.text_message {
										info!("Message received with text \"{}\", replying...", st);
										app.send_message(
											&msg.remote_address.address,
											MessageOut {
												content: MessageContent::default()
													.with_text(st.clone()),
											},
										)
										.await
										.unwrap();
									}
								}
							}
						}
						Err(x) => println!("Error: {}", x),
					}
				}

				trace!("Entering sleep...");
				let sleep_time = Duration::from_millis(100);
				tokio::time::sleep(sleep_time).await;

				if let Err(e) = receiver.refresh().await {
					log::warn!("Suppressing error on attempting to retrieve more messages - attempting to reconnect instead. Error was: {:?}", e);
					receiver
						.reconnect()
						.await
						.map_err(|e| ReceiveError::ReconnectErr(format!("{:?}", e)))
						.unwrap();
				}
			}
		}
		// Launch auxin as a json-rpc 2.0 daemon. Loops until killed or until method "exit" is called.
		AuxinCommand::JsonRPC => {
			// TODO: Permit people to configure receive behavior in the JsonRPC command,
			// including interval and whether or not to do receive ticks at all.
			let stdin = tokio::io::stdin();
			let reader = tokio::io::BufReader::new(stdin);
			let mut lines = tokio::io::AsyncBufReadExt::lines(reader);
			// JsonRPC never exits cleanly
			exit_code = 1;
			// --- SET UP OUR STDIN READER TASK

			//How many lines can we receive in one pass?
			const LINE_BUF_COUNT: usize = 4096;

			#[allow(clippy::type_complexity)]
			let (line_sender, mut line_receiver): (
				Sender<std::result::Result<String, std::io::Error>>,
				Receiver<std::result::Result<String, std::io::Error>>,
			) = mpsc::channel(LINE_BUF_COUNT);

			tokio::task::spawn_blocking(move || loop {
				// TODO: add a oneshot here and select across lines.next_line and the oneshot rx,
				// send a message to trigger this task's termination
				// Poll stdin
				let maybe_input = block_on(lines.next_line());
				// What did we get back from stdin?
				match maybe_input {
					Ok(Some(input)) => {
						//Pass along a valid string.
						block_on(line_sender.send(Ok(input))).unwrap_or_else(|_| {
							panic!("Exceeded input buffer of {} lines", LINE_BUF_COUNT)
						});
					}
					Err(e) => {
						// Write a debug string of the error before the sender takes ownership of it.
						let err_string = format!("{:?}", &e);
						block_on(line_sender.send(std::result::Result::Err(e))).unwrap_or_else(
							|_| {
								panic!("Exceeded input buffer of {} lines, while attempting to return error: {:?}",
							LINE_BUF_COUNT, err_string)
							},
						);
					}
					// Ignore a None value, continuing to loop on this thread waiting for input.
					Ok(None) => {}
				}
			});

			// ---- SET UP OUR MAGIC MESSAGE RECEIVER

			let receiver_credentials = app.context.identity.clone();

			const MESSAGE_BUF_COUNT: usize = 4096;

			#[allow(clippy::type_complexity)]
			let (msg_channel, mut msg_receiver): (
				Sender<std::result::Result<WebSocketMessage, ReceiveError>>,
				Receiver<std::result::Result<WebSocketMessage, ReceiveError>>,
			) = mpsc::channel(MESSAGE_BUF_COUNT);

			tokio::task::spawn_blocking(move || {
				match block_on(AuxinTungsteniteConnection::new(receiver_credentials)) {
					Err(msg) => {
						println!("Failed to connect! {}", msg)
					}
					Ok(mut receiver) => {
						// once we've built: this will either receive forever, reconnect as needed, or die
						loop {
							while let Some(msg) = block_on(receiver.next()) {
								block_on(msg_channel.send(msg)).unwrap_or_else(|_| {
							panic!(
								"Unable to send incoming message to main auxin thread! It is possible you have exceeded the message buffer size, which is {}",
								MESSAGE_BUF_COUNT
							)
						});
							}
							trace!("Entering sleep...");
							let sleep_time = Duration::from_millis(100);
							block_on(tokio::time::sleep(sleep_time));

							if let Err(e) = block_on(receiver.refresh()) {
								log::warn!("Suppressing error on attempting to retrieve more messages - attempting to reconnect instead. Error was: {:?}", e);
								block_on(receiver.reconnect())
									.map_err(|e| ReceiveError::ReconnectErr(format!("{:?}", e)))
									.unwrap();
							}
						}
					}
				};
			});

			// Prepare to (potentially) download attachments
			//let mut pending_downloads: Vec<attachment::PendingDownload> = Vec::default();
			let mut download_task_handles: Vec<
				JoinHandle<std::result::Result<(), AttachmentPipelineError>>,
			> = Vec::default();

			let mut exit = false;
			// Infinite loop
			while !exit {
				// Receive first, attempting to ensure messages are read in the order they are sent.
				tokio::select! {
					biased;
					wsmessage_maybe = msg_receiver.recv() => {
						let mut attachments_to_download: Vec<AttachmentPointer> = Vec::default();
						if let Some(wsmessage_result) = wsmessage_maybe {
							match wsmessage_result {
								Ok(wsmessage) => {
									let message_maybe = app.receive_and_acknowledge(&wsmessage).await;
									match message_maybe {
										// If we actually got any messages this time we checked out mailbox, print them.
										Ok(Some(message)) => {
											attachments_to_download.extend_from_slice(&message.content.attachments);
											//Format our output as a JsonRPC notification.
											let notification = JsonRpcNotification {
												jsonrpc: String::from(commands::JSONRPC_VER),
												method: String::from("receive"),
												params: serde_json::to_value(message)?
											};
											//Perform some cleanup
											let message_value = serde_json::to_value(&notification)?;
											let cleaned_value = clean_json(&message_value)?;
											//Actually print our output!
											let message_json = serde_json::to_string(&cleaned_value)?;
											println!("{}", message_json);
											if !(attachments_to_download.is_empty()) {
												let message_downloads = initiate_attachment_downloads(
													attachments_to_download,
													arguments.download_path.to_str().unwrap().to_string(),
													app.get_http_client(),
													Some(ATTACHMENT_TIMEOUT_DURATION),
												);
												// Start our downloads.
												let handle = tokio::spawn(async move {
													// Transform Result<Vec<()>, E> to Result<(), E>
													futures::future::try_join_all(message_downloads.into_iter()).await.map(| _ | {})
												});
												// Make sure we do not forget the download - put the task on a list of tasks to
												// ensure we complete before exiting.
												download_task_handles.push(handle);
											};
										},
										Err(e) => {
											//Notify them of the error.
											let json_error = JsonRpcErrorResponse::from(e);
											let err_value = serde_json::to_value(&json_error)?;
											let cleaned_value = clean_json(&err_value)?;
											let resulting_error_json = serde_json::to_string(&cleaned_value)?;
											println!("{}", resulting_error_json);
										},
										Ok(None) => warn!("Recoverable error ignored in websocket message {:?}", &wsmessage),
									}
								},
								Err(e) => {
									let json_error = JsonRpcErrorResponse::from(e);
									let err_value = serde_json::to_value(&json_error)?;
									let cleaned_value = clean_json(&err_value)?;
									let resulting_error_json = serde_json::to_string(&cleaned_value)?;
									println!("{}", resulting_error_json);
								}
							}
						}
						else {
							error!("Message-receiver channel closed unexpectedly. Closing application.");
							exit = true;
						}
					}
					maybe_input = line_receiver.recv() => {
						// Convert Option<Result<T>> into Result<Option<T>>, then error check it to an Option<T>
						match maybe_input.transpose()? {
							Some(input) => {
								// A line of input has arrived!
								let output_list = process_jsonrpc_input(input.as_str(),
									&mut app, &arguments.download_path).await;
								for entry in output_list {
									// Convert to a json AST
									let result_val = match &entry {
										JsonRpcResponse::Ok(result) => serde_json::to_value(result),
										JsonRpcResponse::Err(result) => serde_json::to_value(result),
									}?;
									// Clean up our json structure for API compatibility with signal-cli.
									let cleaned_val = clean_json(&result_val)?;
									// Is this not just a null or an empty list?
									if let Some(inner_val) = cleaned_val {
										// Print it.
										let result_str = serde_json::to_string(&inner_val)?;
										println!("{}", result_str);
									}
									else {
										// Entire structure was empty.
										warn!("process_jsonrpc_input() produced an all-empty or all-null output, ignoring it. This was in response to: {}", &input);
									}
								}
							},
							None => {
								error!("Stdin line receiver channel closed unexpectedly. Closing application.");
								exit = true;
							},
						}
					}
				}
			}
			for handle in download_task_handles {
				//Ensure all downloads are completed.
				handle.await??;
			}
		}
		// Launches a read-evaluate-print loop, for experimentation in a development environment.
		// If the "repl" feature was not enabled when compiling this binary, this command will crash.
		AuxinCommand::Repl => {
			app.retrieve_sender_cert().await?;
			launch_repl(&mut app)?;
		}
		AuxinCommand::GetPayAddress(cmd) => {
			//Try converting our peer name into an AuxinAddress.
			let recipient_addr = AuxinAddress::try_from(cmd.peer_name.as_str()).unwrap();
			let payment_address = app.retrieve_payment_address(&recipient_addr).await.unwrap();
			let payaddr_json = serde_json::to_string(&payment_address).unwrap();
			println!("{}", payaddr_json);
		}
		AuxinCommand::SetProfile(cmd) => {
			let resp = handle_set_profile_command(cmd, &mut app).await?;
			println!(
				"Successfully updated Signal user profile! Http response was {:?}",
				resp
			);
		}
		AuxinCommand::GetProfile(cmd) => {
			let peername = cmd.peer_name.clone();
			let profile = handle_get_profile_command(cmd, &mut app).await?;
			let profile_json = serde_json::to_string(&profile)?;
			println!(
				"Retrieved profile for peer at address {}. Profile is: {}",
				peername, profile_json,
			)
		}
		AuxinCommand::Download(cmd) => {
			handle_download_command(cmd, &arguments.download_path, &mut app).await?;
			println!(
				"Attachment download to directory {:?} completed.",
				&arguments.download_path
			);
		}
	}
	app.state_manager.save_entire_context(&app.context).unwrap();
	println!("finished syncing context");
	exit_oneshot.send(exit_code).unwrap();
	Ok(())
}<|MERGE_RESOLUTION|>--- conflicted
+++ resolved
@@ -153,24 +153,10 @@
 
 	config.enable_read_receipts = !arguments.no_read_receipt;
 	// Get it to all come together.
-<<<<<<< HEAD
-	let mut app = AuxinApp::new(
-		//
-		arguments.user.clone(),
-		config,
-		net,
-		state,
-		OsRng::default(),
-	)
-	.instrument(tracing::info_span!("AuxinApp"))
-	.await
-	.unwrap();
-=======
 	let mut app = AuxinApp::new(arguments.user.clone(), config, net, state, OsRng::default())
 		.instrument(tracing::info_span!("AuxinApp"))
 		.await
 		.unwrap();
->>>>>>> 66d9a04f
 
 	/*-----------------------------------------------\\
 	||--------------- COMMAND DISPATCH --------------||
