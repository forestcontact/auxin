--- conflicted
+++ resolved
@@ -80,14 +80,9 @@
 pub async fn main() -> Result<()> {
     let subscriber = FmtSubscriber::builder()
     // all spans/events with a level higher than TRACE (e.g, debug, info, warn, etc.)
-<<<<<<< HEAD
-    .with_writer(std::io::stderr)
-    .with_max_level(Level::ERROR)
-=======
     // will be written to stdout.
     .with_max_level(Level::TRACE)
 	.with_writer(std::io::stderr)
->>>>>>> db3f511c
     // completes the builder.
     .finish();
 
@@ -154,20 +149,12 @@
 		.expect("Must select a user ID! Input either your UUID or your phone number (in E164 format, i.e. +[country code][phone number]");
 	let our_phone_number = our_phone_number.to_string();
 
-<<<<<<< HEAD
-	simple_logger::SimpleLogger::new()
-		.with_level(log::LevelFilter::Error)
-		//.with_writer(std::io::stderr)
-		.init()
-		.unwrap();
-=======
 	//simple_logger::SimpleLogger::new()
 	//	.with_level(log::LevelFilter::Debug)
 	//	.init()
 	//	.unwrap();
 
 	env_logger::init();
->>>>>>> db3f511c
 
 	let base_dir = "state/data";
 	let cert = load_root_tls_cert().unwrap();
