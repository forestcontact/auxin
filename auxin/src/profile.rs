<<<<<<< HEAD
=======
// Copyright (c) 2021 MobileCoin Inc.
// Copyright (c) 2021 Emily Cultip

use rand::{CryptoRng, Rng};
>>>>>>> 5f9fa9a9
use crate::LocalIdentity;
use libsignal_protocol::IdentityKeyPair;
use log::debug;
use protobuf::{CodedOutputStream, Message};
use rand::{CryptoRng, Rng};
use serde::{Deserialize, Serialize};
use uuid::Uuid;

use crate::{
	profile_cipher::*,
	utils::{serde_base64, serde_optional_base64},
};

use zkgroup::profiles::ProfileKeyVersion;


/// Information on which capabilities this peer has, as sent to us from Signal's web API.
#[derive(Serialize, Deserialize, Debug, Clone)]
pub struct ProfileCapabilitiesResponse {
	pub gv2: bool,
	#[serde(rename = "senderKey")]
	pub sender_key: bool,
	#[serde(rename = "announcementGroup")]
	pub announcement_group: bool,
	#[serde(rename = "gv1-migration")]
	pub gv1_migration: bool,
}

/// A response from Signal's Web API containing profile information pertaining to a user.
/// NOTE FOR FURTHER DEVELOPMENT: Appears to be identical to ForeignPeerProfile! 
/// It might be worth looking into ways to deduplicate / merge those code paths. 
#[derive(Serialize, Deserialize, Debug, Clone)]
#[serde(rename_all = "camelCase")]
pub struct ProfileResponse {
	/// Base-64
	pub identity_key: String,
	/// Base-64
	pub name: Option<String>,
	/// Base-64
	pub about: Option<String>,
	/// Base-64
	pub about_emoji: Option<String>,
	/// Follows the form of "profiles/{Base-64 string}
	pub avatar: Option<String>,
	/// Base-64 encoded signalservice.proto:PaymentAddress
	pub payment_address: Option<String>,
	/// Base-64
	pub unidentified_access: Option<String>,
	pub unrestricted_unidentified_access: bool,
	pub capabilities: ProfileCapabilitiesResponse,
	/// As of yet unused, at least as far as I can see.
	pub username: Option<String>,
	pub uuid: Option<Uuid>,
	/// "Credential key," base-64 encoded.
	pub credential: Option<String>,
}

/// Parameters for a Signal user profile, plaintext, as provided by the user.
#[derive(Debug, Serialize, Deserialize, Default)]
#[serde(rename_all = "camelCase")]
pub struct ProfileConfig {
	pub about: Option<String>,
	/// A MobileCoin public address to be applied to the profile. Note that this address is base64-encoded,
	/// not put in MobileCoin's custom base58 encoding standard - it may be worth checking which encoding
	/// your MobileCoin wallet implementation (e.g. full-service) uses, to ensure you are re-encoding
	/// this structure if it is necessary to do so.
	pub mobilecoin_address: Option<String>,
	pub mood_emoji: Option<String>,
	pub name: ProfileName<String>,
	pub avatar_file: Option<String>,
}

/// Parameters for a Signal user profile.
/// Ciphertext - to be generatd by build_set_profile_request() and sent to Signal's web API. Plaintext will not work in any of these fields.
/// When serialized to json this is the format that a PUT request to "/v1/profile/%s" is expected to have.
#[derive(Debug, Serialize, Default)]
#[serde(rename_all = "camelCase")]
pub struct ProfileSetRequest {
	/// Hex-encoded
	version: String,
	#[serde(with = "serde_base64")]
	name: Vec<u8>,
	#[serde(with = "serde_base64")]
	about: Vec<u8>,
	#[serde(with = "serde_base64")]
	about_emoji: Vec<u8>,
	#[serde(with = "serde_optional_base64")]
	payment_address: Option<Vec<u8>>,
	avatar: bool,
	#[serde(with = "serde_base64")]
	commitment: Vec<u8>,
}

/// Prepare a ProfileSetRequest from the given arguments. This struct can be serialized to json and sent in the body of
/// a PUT request to "/v1/profile/%s" to modify your profile.
#[allow(dead_code)]
pub fn build_set_profile_request<R: CryptoRng + Rng>(
	parameters: ProfileConfig,
	identity: &LocalIdentity,
	rng: &mut R,
) -> crate::Result<ProfileSetRequest> {
	let uuid = identity.address.get_uuid().unwrap();
	let profile_key = zkgroup::profiles::ProfileKey::create(identity.profile_key.clone());

	// Profile encryption
	let profile_cipher = ProfileCipher::from(profile_key);

	let name = profile_cipher.encrypt_name(parameters.name.as_ref())?;
	let about = parameters.about.unwrap_or_default();
	let about_emoji = parameters.mood_emoji.unwrap_or_default();

	let about = profile_cipher.encrypt_about(about)?;
	let about_emoji = profile_cipher.encrypt_emoji(about_emoji)?;

	// If Signal is expecting an attachment pointer for this, that will be easy to implement.
	// If they're expecting something else, that'll be a bit trickier.
	if let Some(_avatar) = parameters.avatar_file {
		todo!("Setting avatar is currently not yet implemented.")
	}

	// Payment address encrpytion.
	let payment_address: Option<Vec<u8>> = match &parameters.mobilecoin_address {
		Some(b64_addr) => {
			// Decode our mobilecoin public address.
			let plaintext = base64::decode(b64_addr)?;
			// Sign it, getting a Signal protocol payment address.
			let address = sign_payment_address(&plaintext, &identity.identity_keys, rng)?;
			// Turn a protobuf into a regular byte buffer.
			let mut serialized_address: Vec<u8> = Vec::default();
			let mut outstream = CodedOutputStream::vec(&mut serialized_address);
			let sz = address.compute_size();
			debug!("About to write {} -byte payment address", sz);
			protobuf::Message::write_to_with_cached_sizes(&address, &mut outstream)?;
			outstream.flush()?;
			drop(outstream);
			// Encrypt, attempting to pad to PAYMENTS_ADDRESS_CONTENT_SIZE
			let ciphertext = profile_cipher.pad_and_encrypt_with_length(
				&serialized_address,
				&[crate::profile_cipher::PAYMENTS_ADDRESS_CONTENT_SIZE],
			)?;
			Some(ciphertext)
		}
		None => None,
	};

	// Basic keys / cryptographic identity
	// Drop the cipher's ownership of the profile key, getting the profile key copy back.
	let profile_key = profile_cipher.into_inner();
	let profile_key_ver = get_profile_key_version(&profile_key, uuid);
	let commitment = profile_key.get_commitment(uuid.as_bytes().clone());

	// Per libsignal-service-rs' push_service.rs, bincode is transparent and this will return a hex-encoded string.
	let version = bincode::serialize(&profile_key_ver)?;
	let version = std::str::from_utf8(&version).expect("profile_key_version is hex encoded string");
	let commitment = bincode::serialize(&commitment)?;

	Ok(ProfileSetRequest {
		version: version.to_string(),
		name,
		about,
		about_emoji,
		payment_address: payment_address,
		avatar: parameters.avatar_file.is_some(),
		commitment,
	})
}

/// Prepare a MobileCoin public address to be sent to Signal's web API so that we can set the payment address field on an account's profile.
pub fn sign_payment_address<R: CryptoRng + Rng>(
	mobilecoin_public_address: &[u8],
	keys: &IdentityKeyPair,
	rng: &mut R,
) -> crate::Result<auxin_protos::PaymentAddress> {
	let signature = keys
		.private_key()
		.calculate_signature(mobilecoin_public_address, rng)?;

	// Sgnature is supposed to be 64 bytes in length
	assert_eq!(signature.len(), 64);

	let mut mobilecoin_addr = auxin_protos::PaymentAddress_MobileCoinAddress::default();
	mobilecoin_addr.set_signature(signature.to_vec());
	mobilecoin_addr.set_address(mobilecoin_public_address.to_vec());
	let mut pay_addr = auxin_protos::PaymentAddress::default();

	pay_addr.set_mobileCoinAddress(mobilecoin_addr);

	Ok(pay_addr)
}

pub fn get_profile_key_version(
	profile_key: &zkgroup::profiles::ProfileKey,
	uuid: &Uuid,
) -> ProfileKeyVersion {
	let uid_bytes = uuid.as_bytes();
	profile_key.get_profile_key_version(uid_bytes.clone())
}<|MERGE_RESOLUTION|>--- conflicted
+++ resolved
@@ -1,10 +1,6 @@
-<<<<<<< HEAD
-=======
 // Copyright (c) 2021 MobileCoin Inc.
 // Copyright (c) 2021 Emily Cultip
 
-use rand::{CryptoRng, Rng};
->>>>>>> 5f9fa9a9
 use crate::LocalIdentity;
 use libsignal_protocol::IdentityKeyPair;
 use log::debug;
